--- conflicted
+++ resolved
@@ -248,18 +248,11 @@
             return 0;
          }
 
-<<<<<<< HEAD
-8. **BufSize**, **BufPack**, **BufUnpack**: These three routines tell XBraid how
-   to communicate vectors between processors.  *BufPack* packs a vector into a
-   ``void *`` buffer for MPI and then *BufUnPack* unpacks it from ``void *`` to
-   vector.  Here doing that for a scalar is trivial.  *BufSize* computes the
-=======
 
 8. **BufSize**, **BufPack**, **BufUnpack**: These three routines tell XBraid how to 
    communicate vectors between processors.  *BufPack* packs a vector 
    into a ``void *`` buffer for MPI and then *BufUnPack* unpacks the ``void *`` buffer
    into a vector.  Here doing that for a scalar is trivial.  *BufSize* computes the 
->>>>>>> d2879774
    upper bound for the size of an arbitrary vector.
    \latexonly \\ \endlatexonly
 
@@ -323,20 +316,9 @@
    use these routines.
    \latexonly \\ \endlatexonly
 
-<<<<<<< HEAD
-   These functions allow you vary the spatial mesh size on XBraid levels as depicted here
+   These functions allow you to vary the spatial mesh size on XBraid levels as depicted here
    where the spatial and temporal grid sizes are halved every level.
    \latexonly
-=======
-9. **Coarsen**, **Restrict** (optional): These are advanced options that allow for coarsening
-  in space while you coarsen in time.  This is useful for maintaining stable
-  explicit schemes on coarse time scales and is not needed here.  See for instance
-  ``drivers/drive-04`` and ``drivers/drive-02`` which use these routines.
-
-  These functions allow you vary the spatial mesh size on XBraid levels as depicted here
-  where the spatial and temporal grid sizes are halved every level.
-  \latexonly
->>>>>>> d2879774
    \begin{figure}[!ht] \centering 
        \subfloat{\includegraphics[width=0.25\textwidth]{../img/spatial_coarsening.pdf}}
        \label{img:heat_results}
