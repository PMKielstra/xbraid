/*BHEADER**********************************************************************
 * Copyright (c) 2013, Lawrence Livermore National Security, LLC. 
 * Produced at the Lawrence Livermore National Laboratory. Written by 
 * Jacob Schroder, Rob Falgout, Tzanio Kolev, Ulrike Yang, Veselin 
 * Dobrev, et al. LLNL-CODE-660355. All rights reserved.
 * 
 * This file is part of XBraid. Email xbraid-support@llnl.gov for support.
 * 
 * This program is free software; you can redistribute it and/or modify it under
 * the terms of the GNU General Public License (as published by the Free Software
 * Foundation) version 2.1 dated February 1999.
 * 
 * This program is distributed in the hope that it will be useful, but WITHOUT ANY
 * WARRANTY; without even the IMPLIED WARRANTY OF MERCHANTABILITY or FITNESS FOR A
 * PARTICULAR PURPOSE. See the terms and conditions of the GNU General Public
 * License for more details.
 * 
 * You should have received a copy of the GNU Lesser General Public License along
 * with this program; if not, write to the Free Software Foundation, Inc., 59
 * Temple Place, Suite 330, Boston, MA 02111-1307 USA
 *
 ***********************************************************************EHEADER*/

/** \file _braid.c
 * \brief Source code for developer routines.  See braid.h for more information.
 *
 */

#include "_braid.h"
#include "braid_defs.h"
#include "_util.h"

#define DEBUG 0

#if DEBUG
braid_Int  FRefine_count = 0;
#endif

braid_Int _braid_error_flag = 0;
FILE    *_braid_printfile  = NULL;

/*----------------------------------------------------------------------------
 * Macros used below
 *----------------------------------------------------------------------------*/

/* Compute number of reals given some number of bytes (use ceiling) */
#define _braid_NBytesToNReals(nbytes, nreals) \
nreals = nbytes / sizeof(braid_Real) + ((nbytes % sizeof(braid_Real)) != 0)

/*----------------------------------------------------------------------------
 * Returns the index interval for 'proc' in a blocked data distribution
 *----------------------------------------------------------------------------*/

braid_Int
_braid_GetBlockDistInterval(braid_Int   npoints,
                            braid_Int   nprocs,
                            braid_Int   proc,
                            braid_Int  *ilower_ptr,
                            braid_Int  *iupper_ptr)
{
   braid_Int  ilower, iupper, quo, rem, p;

   quo = npoints/nprocs;
   rem = npoints%nprocs;

   p = proc;
   ilower = p*quo + (p < rem ? p : rem);
   p = proc+1;
   iupper = p*quo + (p < rem ? p : rem) - 1;

   *ilower_ptr = ilower;
   *iupper_ptr = iupper;

   return _braid_error_flag;
}

/*----------------------------------------------------------------------------
 * Returns the processor that owns 'index' in a blocked data distribution
 * (returns -1 if index is out of range)
 *----------------------------------------------------------------------------*/

braid_Int
_braid_GetBlockDistProc(braid_Int   npoints,
                        braid_Int   nprocs,
                        braid_Int   index,
                        braid_Int  *proc_ptr)
{
   braid_Int      proc, quo, rem, p, q;

   /* Compute processor number */
   if ((index < 0) || (index > (npoints-1)))
   {
      proc = -1;
   }
   else
   {
      quo = npoints/nprocs;
      rem = npoints%nprocs;

      if (quo > 0)
      {
         p = index/(quo+1);
         q = (index - rem*(quo+1))/quo;
         proc = (p < rem ? p : rem+q);
      }
      else
      {
         proc = index;
      }
   }

   *proc_ptr = proc;

   return _braid_error_flag;
}

/*----------------------------------------------------------------------------
 * Returns the index interval for my processor on the finest grid level
 *----------------------------------------------------------------------------*/

braid_Int
_braid_GetDistribution(braid_Core   core,
                       braid_Int   *ilower_ptr,
                       braid_Int   *iupper_ptr)
{
   MPI_Comm   comm    = _braid_CoreElt(core, comm);
   braid_Int  gupper = _braid_CoreElt(core, gupper);
   braid_Int  npoints, nprocs, proc;

   npoints = gupper + 1;
   MPI_Comm_size(comm, &nprocs);
   MPI_Comm_rank(comm, &proc);

   _braid_GetBlockDistInterval(npoints, nprocs, proc, ilower_ptr, iupper_ptr);

   return _braid_error_flag;
}

/*----------------------------------------------------------------------------
 * Returns the processor that owns 'index' on the given grid 'level'
 * (returns -1 if index is out of range)
 *----------------------------------------------------------------------------*/

braid_Int
_braid_GetProc(braid_Core   core,
               braid_Int    level,
               braid_Int    index,
               braid_Int   *proc_ptr)
{
   MPI_Comm       comm   = _braid_CoreElt(core, comm);
   _braid_Grid  **grids  = _braid_CoreElt(core, grids);
   braid_Int      gupper = _braid_CoreElt(core, gupper);
   braid_Int      npoints, nprocs;
   braid_Int      l, cfactor;

   npoints = gupper + 1;
   MPI_Comm_size(comm, &nprocs);
   /* Map index to the finest grid */
   for (l = level-1; l > -1; l--)
   {
      cfactor = _braid_GridElt(grids[l], cfactor);
      _braid_MapCoarseToFine(index, cfactor, index);
   }

   _braid_GetBlockDistProc(npoints, nprocs, index, proc_ptr);

   return _braid_error_flag;
}

/*----------------------------------------------------------------------------
 * Returns the coarsening factor to use on grid 'level'
 *----------------------------------------------------------------------------*/

braid_Int
_braid_GetCFactor(braid_Core   core,
                  braid_Int    level,
                  braid_Int   *cfactor_ptr)
{
   braid_Int     *cfactors  = _braid_CoreElt(core, cfactors);
   braid_Int      cfdefault = _braid_CoreElt(core, cfdefault);
   braid_Int      cfactor;

   if (cfactors[level] != 0)
   {
      cfactor = cfactors[level];
   }
   else
   {
      cfactor = cfdefault;
   }
   *cfactor_ptr = cfactor;

   return _braid_error_flag;
}

/*----------------------------------------------------------------------------
 *----------------------------------------------------------------------------*/

braid_Int
_braid_CommRecvInit(braid_Core           core,
                    braid_Int            level,
                    braid_Int            index,
                    braid_Vector        *vector_ptr,
                    _braid_CommHandle  **handle_ptr)
{
   MPI_Comm            comm = _braid_CoreElt(core, comm);
   braid_App           app  = _braid_CoreElt(core, app);
   _braid_CommHandle  *handle = NULL;
   void               *buffer;
   MPI_Request        *requests;
   MPI_Status         *status;
   braid_Int           proc, size, num_requests;

   _braid_GetProc(core, level, index, &proc);
   if (proc > -1)
   {
      handle = _braid_TAlloc(_braid_CommHandle, 1);

      /* Allocate buffer through user routine */
      _braid_CoreFcn(core, bufsize)(app, &size);
      buffer = malloc(size);

      num_requests = 1;
      requests = _braid_CTAlloc(MPI_Request, num_requests);
      status   = _braid_CTAlloc(MPI_Status, num_requests);
      MPI_Irecv(buffer, size, MPI_BYTE, proc, 0, comm, &requests[0]);

      _braid_CommHandleElt(handle, request_type) = 1; /* recv type = 1 */
      _braid_CommHandleElt(handle, num_requests) = num_requests;
      _braid_CommHandleElt(handle, requests)     = requests;
      _braid_CommHandleElt(handle, status)       = status;
      _braid_CommHandleElt(handle, buffer)       = buffer;
      _braid_CommHandleElt(handle, vector_ptr)   = vector_ptr;
   }

   *handle_ptr = handle;

   return _braid_error_flag;
}

/*----------------------------------------------------------------------------
 *----------------------------------------------------------------------------*/

braid_Int
_braid_CommSendInit(braid_Core           core,
                    braid_Int            level,
                    braid_Int            index,
                    braid_Vector         vector,
                    _braid_CommHandle  **handle_ptr)
{
   MPI_Comm            comm = _braid_CoreElt(core, comm);
   braid_App           app  = _braid_CoreElt(core, app);
   _braid_CommHandle  *handle = NULL;
   void               *buffer;
   MPI_Request        *requests;
   MPI_Status         *status;
   braid_Int           proc, size, num_requests;

   _braid_GetProc(core, level, index+1, &proc);
   if (proc > -1)
   {
      handle = _braid_TAlloc(_braid_CommHandle, 1);

      /* Allocate buffer through user routine */
      _braid_CoreFcn(core, bufsize)(app, &size);
      buffer = malloc(size);
      /* Note that bufpack may return a size smaller than bufsize */
      _braid_CoreFcn(core, bufpack)(app, vector, buffer, &size);

      num_requests = 1;
      requests = _braid_CTAlloc(MPI_Request, num_requests);
      status   = _braid_CTAlloc(MPI_Status, num_requests);
      MPI_Isend(buffer, size, MPI_BYTE, proc, 0, comm, &requests[0]);

      _braid_CommHandleElt(handle, request_type) = 0; /* send type = 0 */
      _braid_CommHandleElt(handle, num_requests) = num_requests;
      _braid_CommHandleElt(handle, requests)     = requests;
      _braid_CommHandleElt(handle, status)       = status;
      _braid_CommHandleElt(handle, buffer)       = buffer;
   }

   *handle_ptr = handle;

   return _braid_error_flag;
}

/*----------------------------------------------------------------------------
 *----------------------------------------------------------------------------*/

braid_Int
_braid_CommWait(braid_Core          core,
                _braid_CommHandle **handle_ptr)
{
   braid_App           app    = _braid_CoreElt(core, app);
   _braid_CommHandle  *handle = *handle_ptr;

   if (handle != NULL)
   {
      braid_Int      request_type = _braid_CommHandleElt(handle, request_type);
      braid_Int      num_requests = _braid_CommHandleElt(handle, num_requests);
      MPI_Request   *requests     = _braid_CommHandleElt(handle, requests);
      MPI_Status    *status       = _braid_CommHandleElt(handle, status);
      void          *buffer       = _braid_CommHandleElt(handle, buffer);

      MPI_Waitall(num_requests, requests, status);
      
      if (request_type == 1) /* recv type */
      {
         braid_Vector  *vector_ptr = _braid_CommHandleElt(handle, vector_ptr);
         
         _braid_CoreFcn(core, bufunpack)(app, buffer, vector_ptr);
      }
      
      _braid_TFree(requests);
      _braid_TFree(status);
      _braid_TFree(handle);
      _braid_TFree(buffer);

      *handle_ptr = NULL;
   }

   return _braid_error_flag;
}

/*----------------------------------------------------------------------------
 * Returns an index into the local u-vector for grid 'level' at point 'index'.
 * If the u-vector is not stored, returns -1.
 *----------------------------------------------------------------------------*/

braid_Int
_braid_UGetIndex(braid_Core   core,
                 braid_Int    level,
                 braid_Int    index,
                 braid_Int   *uindex_ptr)
{
   _braid_Grid        **grids       = _braid_CoreElt(core, grids);
   braid_Int            ilower      = _braid_GridElt(grids[level], ilower);
   braid_Int            iupper      = _braid_GridElt(grids[level], iupper);
   braid_Int            clower      = _braid_GridElt(grids[level], clower);
   braid_Int            cfactor     = _braid_GridElt(grids[level], cfactor);
   braid_Int            uindex, ic, iclo;

   uindex = -2;
   if ((index >= ilower) && (index <= iupper))
   {
      if ( _braid_CoreElt(core, useshell) == 1)
      {
	 uindex = index-ilower;
	 // If we are not on a fully-stored point
	 // then we only have a shell, we return -1
	 if ( (_braid_CoreElt(core, storage) < 0) ||
	      (level < _braid_CoreElt(core, storage)) )
	 {
	    if ( !_braid_IsCPoint(index, cfactor) )
	    {
	       uindex = -1;
	    }
	 }
      }
      else
      {
	 // If on level that only stores C-points
	 if ( (_braid_CoreElt(core, storage) < 0) ||
	      (level < _braid_CoreElt(core, storage)) )
	 {
	    if ( _braid_IsCPoint(index, cfactor) )
	    {
	       _braid_MapFineToCoarse(index, cfactor, ic);
	       _braid_MapFineToCoarse(clower, cfactor, iclo);
	       uindex = ic-iclo;
	    }
	 }
	 else
	 {
	    uindex = index-ilower;
	 }
      }
   }

   *uindex_ptr = uindex;

   return _braid_error_flag;
}

/*----------------------------------------------------------------------------
 * Returns a reference to the local u-vector on grid 'level' at point 'index'.
 * If the u-vector is not stored, returns NULL.
 *----------------------------------------------------------------------------*/

braid_Int
_braid_UGetVectorRef(braid_Core     core,
                     braid_Int      level,
                     braid_Int      index,
                     braid_Vector  *u_ptr)
{
   _braid_Grid        **grids = _braid_CoreElt(core, grids);
   braid_Vector        *ua    = _braid_GridElt(grids[level], ua);
   braid_Int            iu;
   braid_Vector         u = NULL;

   _braid_UGetIndex(core, level, index, &iu);
   if (iu > -1)
   {
      u = ua[iu];
   }
   else if (iu == -1)
   {
      braid_Int ilower = _braid_GridElt(grids[level], ilower);
      u = ua[index-ilower];
   }

   *u_ptr = u;

   return _braid_error_flag;
}

/*----------------------------------------------------------------------------
 * Stores a reference to the local u-vector on grid 'level' at point 'index'.
 * If the u-vector is not stored, nothing is done.
 *----------------------------------------------------------------------------*/

braid_Int
_braid_USetVectorRef(braid_Core    core,
                     braid_Int     level,
                     braid_Int     index,
                     braid_Vector  u)
{
   _braid_Grid        **grids = _braid_CoreElt(core, grids);
   braid_Vector        *ua    = _braid_GridElt(grids[level], ua);
   braid_Int            iu;

   _braid_UGetIndex(core, level, index, &iu);
   if (iu > -1)
   {
      ua[iu] = u;
   }
   else if (iu == -1)
   {
      braid_App    app = _braid_CoreElt(core, app);
      braid_Int ilower = _braid_GridElt(grids[level], ilower);
      // TODO free the data in u /!/
      _braid_CoreFcn(core, sfree)(app, u);
      ua[index-ilower] = u;
   }

   return _braid_error_flag;
}

/*----------------------------------------------------------------------------
 * Returns a copy of the u-vector on grid 'level' at point 'index'.  If 'index'
 * is my "receive index" (as set by UCommInit(), for example), the u-vector will
 * be received from a neighbor processor.  If the u-vector is not stored, NULL
 * is returned.
 *----------------------------------------------------------------------------*/

braid_Int
_braid_UGetVector(braid_Core     core,
                  braid_Int      level,
                  braid_Int      index,
                  braid_Vector  *u_ptr)
{
   braid_App            app         = _braid_CoreElt(core, app);
   _braid_Grid        **grids       = _braid_CoreElt(core, grids);
   braid_Vector        *ua          = _braid_GridElt(grids[level], ua);
   braid_Int            recv_index  = _braid_GridElt(grids[level], recv_index);
   _braid_CommHandle   *recv_handle = _braid_GridElt(grids[level], recv_handle);
   braid_Vector         u = NULL;
   braid_Int            iu;

   if (index == recv_index)
   {
      /* If a recv was initiated, receive u value from neighbor processor */
      if (recv_index > -1)
      {
         _braid_CommWait(core, &recv_handle);
         _braid_GridElt(grids[level], recv_index)  = -1;
         _braid_GridElt(grids[level], recv_handle) = recv_handle;
         u = ua[-1];
      }
   }
   else
   {
      _braid_UGetIndex(core, level, index, &iu);
      if (iu > -1)
      {
         _braid_CoreFcn(core, clone)(app, ua[iu], &u);
      }
      else if (iu == -1)
      {
	 braid_Int ilower = _braid_GridElt(grids[level], ilower);
	 // In this case, sclone != NULL
	 _braid_CoreFcn(core, sclone)(app, ua[index-ilower], &u);
      }
   }

   *u_ptr = u;

   return _braid_error_flag;
}

/*----------------------------------------------------------------------------
 * Stores the u-vector on grid 'level' at point 'index'.  If 'index' is my "send
 * index", a send is initiated to a neighbor processor.  If 'move' is true, the
 * u-vector is moved into core storage instead of copied.  If the u-vector is
 * not stored, nothing is done.
 *----------------------------------------------------------------------------*/

braid_Int
_braid_USetVector(braid_Core    core,
                  braid_Int     level,
                  braid_Int     index,
                  braid_Vector  u,
                  braid_Int     move)
{
   braid_App            app         = _braid_CoreElt(core, app);
   _braid_Grid        **grids       = _braid_CoreElt(core, grids);
   braid_Vector        *ua          = _braid_GridElt(grids[level], ua);
   braid_Int            send_index  = _braid_GridElt(grids[level], send_index);
   _braid_CommHandle   *send_handle = _braid_GridElt(grids[level], send_handle);
   braid_Int            iu;

   if (index == send_index)
   {
      /* Post send to neighbor processor */
      _braid_CommSendInit(core, level, index, u, &send_handle);
      _braid_GridElt(grids[level], send_index)  = -1;
      _braid_GridElt(grids[level], send_handle) = send_handle;
   }

   _braid_UGetIndex(core, level, index, &iu);
   if (iu > -1)
   {
      if (ua[iu] != NULL)
      {
         _braid_CoreFcn(core, free)(app, ua[iu]);
      }
      if (move)
      {
         ua[iu] = u;                                   /* move the vector */
      }
      else
      {
         _braid_CoreFcn(core, clone)(app, u, &ua[iu]); /* copy the vector */
      }
   }
   else if (iu == -1)
   {
      braid_Int ilower = _braid_GridElt(grids[level], ilower);
      if (ua[index-ilower] != NULL)
      {
         _braid_CoreFcn(core, free)(app, ua[index-ilower]);
      }
      if (move)
      {
	 // TODO free the data in u /!/
	 _braid_CoreFcn(core, sfree)(app, u);
         ua[index-ilower] = u;                                   /* move the vector */
      }
      else
      {
         _braid_CoreFcn(core, sclone)(app, u, &ua[index-ilower]); /* copy the vector */
      }
   }
   else if (move)
   {
      _braid_CoreFcn(core, free)(app, u);              /* free the vector */
   }

   return _braid_error_flag;
}

/*----------------------------------------------------------------------------
 * Basic communication (from the left, to the right)
 *----------------------------------------------------------------------------*/

braid_Int
_braid_UCommInitBasic(braid_Core  core,
                      braid_Int   level,
                      braid_Int   recv_msg,
                      braid_Int   send_msg,
                      braid_Int   send_now)
{
   _braid_Grid        **grids       = _braid_CoreElt(core, grids);
   braid_Int            ilower      = _braid_GridElt(grids[level], ilower);
   braid_Int            iupper      = _braid_GridElt(grids[level], iupper);
   braid_Vector        *ua          = _braid_GridElt(grids[level], ua);
   braid_Int            recv_index  = -1;
   braid_Int            send_index  = -1;
   _braid_CommHandle   *recv_handle = NULL;
   _braid_CommHandle   *send_handle = NULL;
   braid_Int            iu;

   /* Post receive */
   if (recv_msg)
   {
      recv_index = ilower-1;
      _braid_CommRecvInit(core, level, recv_index, &ua[-1], &recv_handle);
   }

   /* Post send */
   if (send_msg)
   {
      send_index = iupper;
      if (send_now)
      {
         _braid_UGetIndex(core, level, send_index, &iu);
	 if (iu < 0)
	   {
	     abort();
	   }
         _braid_CommSendInit(core, level, send_index, ua[iu], &send_handle);
         send_index = -1;
      }
   }

   _braid_GridElt(grids[level], recv_index)  = recv_index ;
   _braid_GridElt(grids[level], send_index)  = send_index ;
   _braid_GridElt(grids[level], recv_handle) = recv_handle;
   _braid_GridElt(grids[level], send_handle) = send_handle;

   return _braid_error_flag;
}

/*----------------------------------------------------------------------------
 * Working on all intervals
 *----------------------------------------------------------------------------*/

braid_Int
_braid_UCommInit(braid_Core  core,
                 braid_Int   level)
{
   _braid_Grid        **grids       = _braid_CoreElt(core, grids);
   braid_Int            ilower      = _braid_GridElt(grids[level], ilower);
   braid_Int            iupper      = _braid_GridElt(grids[level], iupper);
   braid_Int            cfactor     = _braid_GridElt(grids[level], cfactor);
   braid_Vector        *ua          = _braid_GridElt(grids[level], ua);
   braid_Int            recv_index  = -1;
   braid_Int            send_index  = -1;
   _braid_CommHandle   *recv_handle = NULL;
   _braid_CommHandle   *send_handle = NULL;
   braid_Int            iu;
   
   /* Note that this routine works for the case of all points being C-points, 
    * i.e., cfactor = 1.  A send and receive are always posted. */

   if (ilower <= iupper)
   {
      /* Post receive */
      _braid_CommRecvInit(core, level, ilower-1, &ua[-1], &recv_handle);
      recv_index = ilower-1;
      
      /* Only post send if iupper is a C-point, otherwise compute and send later */
      if ( _braid_IsCPoint(iupper, cfactor) )
      {
         _braid_UGetIndex(core, level, iupper, &iu);
         _braid_CommSendInit(core, level, iupper, ua[iu], &send_handle);
         send_index = -1;
      }
      else
      {
         send_index = iupper;
      }
   }

   _braid_GridElt(grids[level], recv_index)  = recv_index ;
   _braid_GridElt(grids[level], send_index)  = send_index ;
   _braid_GridElt(grids[level], recv_handle) = recv_handle;
   _braid_GridElt(grids[level], send_handle) = send_handle;

   return _braid_error_flag;
}

/*----------------------------------------------------------------------------
 * Working only on F-pt intervals
 *----------------------------------------------------------------------------*/

braid_Int
_braid_UCommInitF(braid_Core  core,
                  braid_Int   level)
{
   _braid_Grid        **grids       = _braid_CoreElt(core, grids);
   braid_Int            ilower      = _braid_GridElt(grids[level], ilower);
   braid_Int            iupper      = _braid_GridElt(grids[level], iupper);
   braid_Int            cfactor     = _braid_GridElt(grids[level], cfactor);
   braid_Vector        *ua          = _braid_GridElt(grids[level], ua);
   braid_Int            recv_index  = -1;
   braid_Int            send_index  = -1;
   _braid_CommHandle   *recv_handle = NULL;
   _braid_CommHandle   *send_handle = NULL;
   braid_Int            iu;

   if (ilower <= iupper)
   {
      /* Only post receive if ilower is an F-point */
      if ( _braid_IsFPoint(ilower, cfactor) )
      {
         _braid_CommRecvInit(core, level, ilower-1, &ua[-1], &recv_handle);
         recv_index = ilower-1;
      }

      /* Only post send if iupper is a C-point and iupper+1 is an F-point.  This
       * check allows for the case of cfactor=1, i.e., all C-points.  Otherwise, 
       * if iupper+1 is an F-point, set send_index, so that when that point is 
       * computed later, it is sent. */
      if ( _braid_IsCPoint(iupper, cfactor) && _braid_IsFPoint(iupper+1, cfactor))
      {
         _braid_UGetIndex(core, level, iupper, &iu);
         _braid_CommSendInit(core, level, iupper, ua[iu], &send_handle);
         send_index = -1;
      }
      else if ( _braid_IsFPoint(iupper+1, cfactor) )
      {
         send_index = iupper;
      }
   }

   _braid_GridElt(grids[level], recv_index)  = recv_index ;
   _braid_GridElt(grids[level], send_index)  = send_index ;
   _braid_GridElt(grids[level], recv_handle) = recv_handle;
   _braid_GridElt(grids[level], send_handle) = send_handle;

   return _braid_error_flag;
}

/*----------------------------------------------------------------------------
 * Finish up communication
 *----------------------------------------------------------------------------*/

braid_Int
_braid_UCommWait(braid_Core  core,
                 braid_Int   level)
{
   _braid_Grid        **grids       = _braid_CoreElt(core, grids);
   _braid_CommHandle   *recv_handle = _braid_GridElt(grids[level], recv_handle);
   _braid_CommHandle   *send_handle = _braid_GridElt(grids[level], send_handle);

   _braid_CommWait(core, &recv_handle);
   _braid_CommWait(core, &send_handle);
   _braid_GridElt(grids[level], recv_index)  = -1;
   _braid_GridElt(grids[level], send_index)  = -1;
   _braid_GridElt(grids[level], recv_handle) = recv_handle;
   _braid_GridElt(grids[level], send_handle) = send_handle;

   return _braid_error_flag;
}

/*----------------------------------------------------------------------------
 *----------------------------------------------------------------------------*/

braid_Int
_braid_GetInterval(braid_Core   core,
                   braid_Int    level,
                   braid_Int    interval_index,
                   braid_Int   *flo_ptr,
                   braid_Int   *fhi_ptr,
                   braid_Int   *ci_ptr)
{
   _braid_Grid  **grids   = _braid_CoreElt(core, grids);
   braid_Int      ilower  = _braid_GridElt(grids[level], ilower);
   braid_Int      iupper  = _braid_GridElt(grids[level], iupper);
   braid_Int      clower  = _braid_GridElt(grids[level], clower);
   braid_Int      cupper  = _braid_GridElt(grids[level], cupper);
   braid_Int      cfactor = _braid_GridElt(grids[level], cfactor);
   braid_Int      flo, fhi, ci;

   flo = ilower;
   fhi = iupper;
   ci  = -1;

   if ( _braid_IsCPoint(clower, cfactor) )
   {
      flo = clower + (interval_index-1)*cfactor + 1;
      fhi = clower + (interval_index  )*cfactor - 1;
      if (flo < ilower)
      {
         flo = ilower;
      }
      if (fhi > iupper)
      {
         fhi = iupper;
      }

      ci = clower + interval_index*cfactor;
      if (ci > cupper)
      {
         ci = -1;  /* return -1 if no C-points */
      }
   }

   *flo_ptr = flo;
   *fhi_ptr = fhi;
   *ci_ptr  = ci;

   return _braid_error_flag;
}

/*----------------------------------------------------------------------------
 *----------------------------------------------------------------------------*/

braid_Int
_braid_AccessVector(braid_Core          core,
                    braid_AccessStatus  status,
                    braid_Vector        u)
{
   braid_App      app    = _braid_CoreElt(core, app);

   _braid_CoreFcn(core, access)(app, u, status);

   return _braid_error_flag;
}

/*----------------------------------------------------------------------------
 * Get an initial guess for ustop to use in the step routine (implicit schemes)
 * This vector may just be a shell. User should be able to deal with it
 *----------------------------------------------------------------------------*/

braid_Int
_braid_GetUInit(braid_Core     core,
                braid_Int      level,
                braid_Int      index,
                braid_Vector   u,
                braid_Vector  *ustop_ptr)
{
   _braid_Grid    **grids    = _braid_CoreElt(core, grids);
   braid_Int        ilower   = _braid_GridElt(grids[level], ilower);
   braid_Int        storage  = _braid_CoreElt(core, storage);
   braid_Vector    *va       = _braid_GridElt(grids[level], va);

   braid_Vector     ustop = *ustop_ptr;
   braid_Int        ii;

   ii = index-ilower;

   _braid_UGetVectorRef(core, level, index, &ustop);

   /* If ustop is NULL, then storage is only at C-points on this level and this
    * is an F-point.  See the comment block around FRestrict() for the fixed-point
    * logic behind our choices in ustop. */
   if( ustop == NULL)
   {
      if( (level == 0) || ( storage == -2 ) )
      {
         ustop = u;
      }
      else
      {
         ustop = va[ii];
      }
   }

   /* If you have storage at this point, use it, unless you're in compatibility mode (-2). */
   else if( storage == -2 )
   {
      if ( _braid_CoreElt(core, useshell) == 1)
      {
         abort();
      }
      ustop = u;
   }

   *ustop_ptr = ustop;

   return _braid_error_flag;
}

/*----------------------------------------------------------------------------
 * Integrate one time step
 *----------------------------------------------------------------------------*/

braid_Int
_braid_Step(braid_Core     core,
            braid_Int      level,
            braid_Int      index,
            braid_Vector   ustop,
            braid_Vector   u)
{
   braid_App        app      = _braid_CoreElt(core, app);
   braid_Real       tol      = _braid_CoreElt(core, tol);
   braid_Int        iter     = _braid_CoreElt(core, niter);
   braid_Int       *rfactors = _braid_CoreElt(core, rfactors);
   _braid_Grid    **grids    = _braid_CoreElt(core, grids);
   braid_StepStatus status   = _braid_CoreElt(core, sstatus);
   braid_Int        nrefine  = _braid_CoreElt(core, nrefine);
   braid_Int        gupper   = _braid_CoreElt(core, gupper);
   braid_Int        ilower   = _braid_GridElt(grids[level], ilower);
   braid_Real      *ta       = _braid_GridElt(grids[level], ta);
   braid_Vector    *fa       = _braid_GridElt(grids[level], fa);

   braid_Int        ii;

   ii = index-ilower;
   _braid_StepStatusInit(ta[ii-1], ta[ii], tol, iter, level, nrefine, gupper, status);

   /* If ustop is set to NULL, use a default approach for setting it */
   if (ustop == NULL)
   {
      _braid_GetUInit(core, level, index, u, &ustop);
   }

   if (level == 0)
   {
      _braid_CoreFcn(core, step)(app, ustop, NULL, u, status);
      rfactors[ii] = _braid_StatusElt(status, rfactor);
   }
   else
   {
      if ( _braid_CoreElt(core, residual) == NULL )
      {
         _braid_CoreFcn(core, step)(app, ustop, NULL, u, status);
         if(fa[ii] != NULL)
         {
            _braid_CoreFcn(core, sum)(app, 1.0, fa[ii], 1.0, u);
         }
      }
      else
      {
         _braid_CoreFcn(core, step)(app, ustop, fa[ii], u, status);
      }
   }

   return _braid_error_flag;
}

/*----------------------------------------------------------------------------
 * Compute residual
 *----------------------------------------------------------------------------*/

braid_Int
_braid_Residual(braid_Core     core,
                braid_Int      level,
                braid_Int      index,
                braid_Vector   ustop,
                braid_Vector   r)
{
   braid_App        app      = _braid_CoreElt(core, app);
   braid_Real       tol      = _braid_CoreElt(core, tol);
   braid_Int        iter     = _braid_CoreElt(core, niter);
   braid_Int       *rfactors = _braid_CoreElt(core, rfactors);
   _braid_Grid    **grids    = _braid_CoreElt(core, grids);
   braid_StepStatus status   = _braid_CoreElt(core, sstatus);
   braid_Int        nrefine  = _braid_CoreElt(core, nrefine);
   braid_Int        gupper   = _braid_CoreElt(core, gupper);
   braid_Int        ilower   = _braid_GridElt(grids[level], ilower);
   braid_Real      *ta       = _braid_GridElt(grids[level], ta);

   braid_Vector     rstop;
   braid_Int        ii;

   ii = index-ilower;
   _braid_StepStatusInit(ta[ii-1], ta[ii], tol, iter, level, nrefine, gupper, status);
   if ( _braid_CoreElt(core, residual) == NULL )
   {
      /* By default: r = ustop - \Phi(ustart)*/
      _braid_GetUInit(core, level, index, r, &rstop);
      _braid_CoreFcn(core, step)(app, rstop, NULL, r, status);
      _braid_CoreFcn(core, sum)(app, 1.0, ustop, -1.0, r);
      if (level == 0)
      {
         rfactors[ii] = _braid_StatusElt(status, rfactor);
      }
   }
   else
   {
      /* Call the user's residual routine */
      _braid_CoreFcn(core, residual)(app, ustop, r, status);
   }

   return _braid_error_flag;
}

/*----------------------------------------------------------------------------
 * Compute FAS residual = f - residual
 *----------------------------------------------------------------------------*/

braid_Int
_braid_FASResidual(braid_Core     core,
                   braid_Int      level,
                   braid_Int      index,
                   braid_Vector   ustop,
                   braid_Vector   r)
{
   braid_App        app    = _braid_CoreElt(core, app);
   _braid_Grid    **grids  = _braid_CoreElt(core, grids);
   braid_Int        ilower = _braid_GridElt(grids[level], ilower);
   braid_Vector    *fa     = _braid_GridElt(grids[level], fa);

   braid_Int        ii;

   _braid_Residual(core, level, index, ustop, r);
   if (level == 0)
   {
      _braid_CoreFcn(core, sum)(app, 0.0, r, -1.0, r);
   }
   else
   {
      ii = index-ilower;
      if(fa[ii] == NULL)
      {
         _braid_CoreFcn(core, sum)(app, 0.0, r, -1.0, r);
      }
      else
      {
         _braid_CoreFcn(core, sum)(app, 1.0, fa[ii], -1.0, r);
      }
   }

   return _braid_error_flag;
}

/*----------------------------------------------------------------------------
 * Coarsen in space
 *----------------------------------------------------------------------------*/

braid_Int
_braid_Coarsen(braid_Core     core,
               braid_Int      level,    /* coarse level */
               braid_Int      f_index,  /* fine index */
               braid_Int      c_index,  /* coarse index */
               braid_Vector   fvector,
               braid_Vector  *cvector)
{
   braid_App      app             = _braid_CoreElt(core, app);
   _braid_Grid  **grids           = _braid_CoreElt(core, grids);
   braid_CoarsenRefStatus cstatus = _braid_CoreElt(core, cstatus);
   braid_Int      nrefine         = _braid_CoreElt(core, nrefine);
   braid_Int      gupper          = _braid_CoreElt(core, gupper);
   braid_Int      c_ilower        = _braid_GridElt(grids[level], ilower);
   braid_Int      f_ilower        = _braid_GridElt(grids[level-1], ilower);
   braid_Real    *c_ta            = _braid_GridElt(grids[level], ta);
   braid_Real    *f_ta            = _braid_GridElt(grids[level-1], ta);

   braid_Int      c_ii = c_index-c_ilower;
   braid_Int      f_ii = f_index-f_ilower;
   
   if ( _braid_CoreElt(core, scoarsen) == NULL )
   {
      /* No spatial coarsening needed, just clone the fine vector.*/
      _braid_CoreFcn(core, clone)(app, fvector, cvector);
   }
   else
   {
      /* Call the user's coarsening routine */
      _braid_CoarsenRefStatusInit(f_ta[f_ii], f_ta[f_ii-1], f_ta[f_ii+1], 
                                  c_ta[c_ii-1], c_ta[c_ii+1],
                                  level-1, nrefine, gupper, cstatus);
      _braid_CoreFcn(core, scoarsen)(app, fvector, cvector, cstatus);
   }
   return _braid_error_flag;
}

/*----------------------------------------------------------------------------
 * Refine in space (basic routine)
 *----------------------------------------------------------------------------*/

braid_Int
_braid_RefineBasic(braid_Core     core,
                   braid_Int      level,    /* fine level */
                   braid_Real    *f_ta,     /* pointer into fine time array */
                   braid_Real    *c_ta,     /* pointer into coarse time array */
                   braid_Vector   cvector,
                   braid_Vector  *fvector)
{
   braid_App              app     = _braid_CoreElt(core, app);
   braid_CoarsenRefStatus cstatus = _braid_CoreElt(core, cstatus);
   braid_Int              nrefine = _braid_CoreElt(core, nrefine);
   braid_Int              gupper  = _braid_CoreElt(core, gupper);

   if ( _braid_CoreElt(core, scoarsen) == NULL )
   {
      /* No spatial refinement needed, just clone the fine vector.*/
      _braid_CoreFcn(core, clone)(app, cvector, fvector);
   }
   else
   {
      /* Call the user's refinement routine */
      _braid_CoarsenRefStatusInit(f_ta[0], f_ta[-1], f_ta[+1], c_ta[-1], c_ta[+1],
                                  level, nrefine, gupper, cstatus);
      _braid_CoreFcn(core, srefine)(app, cvector, fvector, cstatus);
   }

   return _braid_error_flag;
}

/*----------------------------------------------------------------------------
 * Refine in space
 *----------------------------------------------------------------------------*/

braid_Int
_braid_Refine(braid_Core     core,
              braid_Int      level,    /* fine level */
              braid_Int      f_index,  /* fine index */
              braid_Int      c_index,  /* coarse index */
              braid_Vector   cvector,
              braid_Vector  *fvector)
{
   _braid_Grid  **grids           = _braid_CoreElt(core, grids);
   braid_Int      f_ilower        = _braid_GridElt(grids[level], ilower);
   braid_Int      c_ilower        = _braid_GridElt(grids[level+1], ilower);
   braid_Real    *f_ta            = _braid_GridElt(grids[level], ta);
   braid_Real    *c_ta            = _braid_GridElt(grids[level+1], ta);

   braid_Int      c_ii = c_index-c_ilower;
   braid_Int      f_ii = f_index-f_ilower;

   _braid_RefineBasic(core, level, &f_ta[f_ii], &c_ta[c_ii], cvector, fvector);

   return _braid_error_flag;
}

/*----------------------------------------------------------------------------
 * Create a new grid object
 *----------------------------------------------------------------------------*/

braid_Int
_braid_GridInit(braid_Core     core,
                braid_Int      level,
                braid_Int      ilower,
                braid_Int      iupper,
                _braid_Grid  **grid_ptr)
{
   _braid_Grid   *grid;
   braid_Real    *ta;

   grid = _braid_CTAlloc(_braid_Grid, 1);
   
   _braid_GridElt(grid, level)  = level;
   _braid_GridElt(grid, ilower) = ilower;
   _braid_GridElt(grid, iupper) = iupper;
   _braid_GridElt(grid, recv_index) = -1;
   _braid_GridElt(grid, send_index) = -1;
   
   /* Store each processor's time slice, plus one time value to the left 
    * and to the right */
   ta = _braid_CTAlloc(braid_Real, iupper-ilower+3);
   _braid_GridElt(grid, ta_alloc) = ta;
   _braid_GridElt(grid, ta)       = ta+1;  /* shift */
   
   *grid_ptr = grid;

   return _braid_error_flag;
}

/*----------------------------------------------------------------------------
 *----------------------------------------------------------------------------*/

braid_Int
_braid_GridClean(braid_Core    core,
                 _braid_Grid  *grid)
{
   braid_App      app      = _braid_CoreElt(core, app);
   braid_Int      ilower   = _braid_GridElt(grid, ilower);
   braid_Int      iupper   = _braid_GridElt(grid, iupper);
   braid_Int      nupoints = _braid_GridElt(grid, nupoints);
   braid_Vector  *ua       = _braid_GridElt(grid, ua);
   braid_Vector  *va       = _braid_GridElt(grid, va);
   braid_Vector  *fa       = _braid_GridElt(grid, fa);
   braid_Vector  *ua_alloc = _braid_GridElt(grid, ua_alloc);
   braid_Vector  *va_alloc = _braid_GridElt(grid, va_alloc);
   braid_Vector  *fa_alloc = _braid_GridElt(grid, fa_alloc);
   
   braid_Int      ii;

   if (ua_alloc)
   {
      for (ii = 0; ii < nupoints; ii++)
      {
         if (ua[ii] != NULL)
         {
            _braid_CoreFcn(core, free)(app, ua[ii]);
            ua[ii] = NULL;
         }
      }
   }
   if (va_alloc)
   {
      for (ii = -1; ii <= (iupper-ilower); ii++)
      {
         if (va[ii] != NULL)
         {
            _braid_CoreFcn(core, free)(app, va[ii]);
            va[ii] = NULL;
         }
      }
   }
   if (fa_alloc)
   {
      for (ii = -1; ii <= (iupper-ilower); ii++)
      {
         if (fa[ii] != NULL)
         {
            _braid_CoreFcn(core, free)(app, fa[ii]);
            fa[ii] = NULL;
         }
      }
   }

   return _braid_error_flag;
}

/*----------------------------------------------------------------------------
 *----------------------------------------------------------------------------*/

braid_Int
_braid_GridDestroy(braid_Core    core,
                   _braid_Grid  *grid)
{
   if (grid)
   {
      braid_Vector  *ua_alloc = _braid_GridElt(grid, ua_alloc);
      braid_Real    *ta_alloc = _braid_GridElt(grid, ta_alloc);
      braid_Vector  *va_alloc = _braid_GridElt(grid, va_alloc);
      braid_Vector  *fa_alloc = _braid_GridElt(grid, fa_alloc);

      _braid_GridClean(core, grid);

      if (ua_alloc)
      {
         _braid_TFree(ua_alloc);
      }
      if (ta_alloc)
      {
         _braid_TFree(ta_alloc);
      }
      if (va_alloc)
      {
         _braid_TFree(va_alloc);
      }
      if (fa_alloc)
      {
         _braid_TFree(fa_alloc);
      }

      _braid_TFree(grid);
   }
   return _braid_error_flag;
}

/*----------------------------------------------------------------------------
 * Set initial guess at C-points
 *----------------------------------------------------------------------------*/

braid_Int
_braid_InitGuess(braid_Core  core,
                 braid_Int   level)
{
   braid_App      app      = _braid_CoreElt(core, app);
   braid_Int      seq_soln = _braid_CoreElt(core, seq_soln);
   _braid_Grid  **grids    = _braid_CoreElt(core, grids);
   braid_Int      ilower   = _braid_GridElt(grids[level], ilower);
   braid_Int      iupper   = _braid_GridElt(grids[level], iupper);
   braid_Int      clower   = _braid_GridElt(grids[level], clower);
   braid_Int      cupper   = _braid_GridElt(grids[level], cupper);
   braid_Int      cfactor  = _braid_GridElt(grids[level], cfactor);
   braid_Real    *ta       = _braid_GridElt(grids[level], ta);
   braid_Vector  *va       = _braid_GridElt(grids[level], va);

   braid_Vector   u;
   braid_Int      i, iu;

   if ( (level == 0) && (seq_soln == 1) )
   {
      /* If first processor, grab initial condition */
      if(ilower == 0)
      {
         _braid_CoreFcn(core, init)(app, ta[0], &u);
         _braid_USetVector(core, 0, 0, u, 0);
         ilower += 1;
      }
      /* Else, receive point to the left */
      else
      {
         _braid_UCommInitBasic(core, 0, 1, 0, 0);     /* Post receive to the left*/
         _braid_UGetVector(core, 0, ilower-1, &u);    /* Wait on receive */
      }

      /* Set Flag so that USetVector initiates send when iupper is available */
      _braid_GridElt(grids[level], send_index)  = iupper;

      /* Initialize all points on the finest grid with sequential time marching */
      for(i = ilower; i <= iupper; i++)
      {
         _braid_Step(core, 0, i, NULL, u);       /* Step forward */
         _braid_USetVector(core, 0, i, u, 0);    /* Store: copy u into core,
                                                    sending to left if needed */
      }

      _braid_UCommWait(core, 0);                 /* Wait on comm to finish */
   }
   else if (level == 0)
   {
      if (_braid_CoreElt(core, useshell)==1)
      {
	 for (i = ilower; i <=iupper; i++)
	 {
	    if ( (i-clower) % cfactor == 0)
	    {
	       // We are on a C-point, init full vector
	       _braid_CoreFcn(core, init)(app, ta[i-ilower], &u);
	    }
	    else
	    {
	       // We are on a F-point, init shell only
	       _braid_CoreFcn(core, sinit)(app, ta[i-ilower], &u);
	    }
	    _braid_USetVectorRef(core, level, i, u);
	 }
      }
      else
      {
         /* Only initialize the C-points on the finest grid */
         for (i = clower; i <= cupper; i += cfactor)
	 {
	    _braid_CoreFcn(core, init)(app, ta[i-ilower], &u);
	    _braid_USetVectorRef(core, level, i, u);
	 }
      }
   }
   else
   {
      for (i = ilower; i <= iupper; i++)
      {
         _braid_UGetIndex(core, level, i, &iu);
         if (iu > -1)
         {
            _braid_CoreFcn(core, clone)(app, va[i-ilower], &u);
            _braid_USetVectorRef(core, level, i, u);
         }
	 else if (iu == -1)
	 {
	    _braid_CoreFcn(core, sclone)(app, va[i-ilower], &u);
	    _braid_USetVectorRef(core, level, i, u);
	 }
      }
   }

   return _braid_error_flag;
}

/*----------------------------------------------------------------------------
 *----------------------------------------------------------------------------*/

braid_Int
_braid_ComputeFullRNorm(braid_Core  core,
                        braid_Int   level,
                        braid_Real *return_rnorm)
{
   MPI_Comm           comm        = _braid_CoreElt(core, comm);
   braid_App          app         = _braid_CoreElt(core, app);
   braid_Real         tol         = _braid_CoreElt(core, tol);
   braid_Int          iter        = _braid_CoreElt(core, niter);
   _braid_Grid      **grids       = _braid_CoreElt(core, grids);
   braid_StepStatus   status      = _braid_CoreElt(core, sstatus);
   braid_Int          nrefine     = _braid_CoreElt(core, nrefine);
   braid_Int          gupper      = _braid_CoreElt(core, gupper);
   braid_Int          ncpoints    = _braid_GridElt(grids[level], ncpoints);
   braid_Int          tnorm       = _braid_CoreElt(core, tnorm);
   braid_Real        *ta          = _braid_GridElt(grids[level], ta);
   braid_Int          ilower      = _braid_GridElt(grids[level], ilower);
   _braid_CommHandle *send_handle;
   braid_Int          send_index;

   braid_Int        flo, fhi, fi, ci, ii, interval;
   braid_Real       rnorm_temp, rnorm = 0, global_rnorm = 0;
   braid_Vector     u, r;

   _braid_UCommInit(core, level);

   /* Start from the right-most interval. */
   for (interval = ncpoints; interval > -1; interval--)
   {
      _braid_GetInterval(core, level, interval, &flo, &fhi, &ci);
      if (flo <= fhi)
      {
         _braid_UGetVector(core, level, flo-1, &u);
      }
      else if (ci > 0)
      {
         _braid_UGetVector(core, level, ci-1, &u);
      }

      /* Generate F-points and get residual. */
      for (fi = flo; fi <= fhi; fi++)
      {
         _braid_CoreFcn(core, clone)(app, u, &r);
         _braid_Step(core, level, fi, NULL, u);

         /* Update local processor norm. */
         ii = fi-ilower;
         _braid_StepStatusInit(ta[ii-1], ta[ii], tol, iter, level, nrefine, gupper, status);
         _braid_CoreFcn(core, full_rnorm_res)(app, u, r, status);
         _braid_CoreFcn(core, spatialnorm)(app, r, &rnorm_temp); 
         if(tnorm == 1)       /* one-norm */ 
         {  
            rnorm += rnorm_temp;
         }
         else if(tnorm == 3)  /* inf-norm */
         {  
            rnorm = (((rnorm_temp) > (rnorm)) ? (rnorm_temp) : (rnorm));
         }
         else                 /* default two-norm */
         {  
            rnorm += (rnorm_temp*rnorm_temp);
         }

         /* Communicate w/ neighbor nodes. */
         send_handle = _braid_GridElt(grids[level], send_handle);
         send_index  = _braid_GridElt(grids[level], send_index);
         if (fi == send_index)
         {
            /* Post send to neighbor processor */
            _braid_CommSendInit(core, level, fi, u, &send_handle);
            _braid_GridElt(grids[level], send_index)  = -1;
            _braid_GridElt(grids[level], send_handle) = send_handle;
         }
         _braid_CoreFcn(core, free)(app, r);
      }
      /* Residual from C-point. */
      if (ci > 0)
      {
         /* Update local processor norm. */
         ii = ci-ilower;
         _braid_StepStatusInit(ta[ii-1], ta[ii], tol, iter, level, nrefine, gupper, status);
         _braid_UGetVector(core, level, ci, &r);
         _braid_CoreFcn(core, full_rnorm_res)(app, r, u, status);
         _braid_CoreFcn(core, spatialnorm)(app, u, &rnorm_temp);

         if(tnorm == 1)       /* one-norm */ 
         {  
            rnorm += rnorm_temp;
         }
         else if(tnorm == 3)  /* inf-norm */
         {  
            rnorm = (((rnorm_temp) > (rnorm)) ? (rnorm_temp) : (rnorm));
         }
         else                 /* default two-norm */
         {  
            rnorm += (rnorm_temp*rnorm_temp);
         }
         _braid_CoreFcn(core, free)(app, r);
      }

      if ((flo <= fhi) || (ci > 0))
      {
         _braid_CoreFcn(core, free)(app, u);
      }
   }

   _braid_UCommWait(core, level);

   /* Compute global residual norm. */
   if(tnorm == 1)       /* one-norm reduction */
   {  
      MPI_Allreduce(&rnorm, &global_rnorm, 1, MPI_DOUBLE, MPI_SUM, comm);
   }
   else if(tnorm == 3)  /* inf-norm reduction */
   {  
      MPI_Allreduce(&rnorm, &global_rnorm, 1, MPI_DOUBLE, MPI_MAX, comm);
   }
   else                 /* default two-norm reduction */
   {  
      MPI_Allreduce(&rnorm, &global_rnorm, 1, MPI_DOUBLE, MPI_SUM, comm);
      global_rnorm = sqrt(global_rnorm);
   }

   *return_rnorm = global_rnorm;

   return _braid_error_flag;
}

/*----------------------------------------------------------------------------
 * Do nu sweeps of F-then-C relaxation
 *----------------------------------------------------------------------------*/

braid_Int
_braid_FCRelax(braid_Core  core,
               braid_Int   level)
{
   braid_App       app      = _braid_CoreElt(core, app);
   braid_Int      *nrels    = _braid_CoreElt(core, nrels);
   _braid_Grid   **grids    = _braid_CoreElt(core, grids);
   braid_Int       ncpoints = _braid_GridElt(grids[level], ncpoints);

   braid_Vector    u;
   braid_Int       flo, fhi, fi, ci;
   braid_Int       nu, nrelax, interval;

   nrelax  = nrels[level];

   for (nu = 0; nu < nrelax; nu++)
   {
      _braid_UCommInit(core, level);

      /* Start from the right-most interval */
      for (interval = ncpoints; interval > -1; interval--)
      {
         _braid_GetInterval(core, level, interval, &flo, &fhi, &ci);

         if (flo <= fhi)
         {
            _braid_UGetVector(core, level, flo-1, &u);
         }
         else if (ci > 0)
         {
            _braid_UGetVector(core, level, ci-1, &u);
         }

         /* F-relaxation */
         for (fi = flo; fi <= fhi; fi++)
         {
            _braid_Step(core, level, fi, NULL, u);
            _braid_USetVector(core, level, fi, u, 0);
         }

         /* C-relaxation */
         if (ci > 0)
         {
            _braid_Step(core, level, ci, NULL, u);
            _braid_USetVector(core, level, ci, u, 1);
         }

         /* if ((flo <= fhi) && (interval == ncpoints)) */
         if ((flo <= fhi) && !(ci > 0))
         {
            _braid_CoreFcn(core, free)(app, u);
         }
      }
      _braid_UCommWait(core, level);
   }

   return _braid_error_flag;
}

/*----------------------------------------------------------------------------
 * F-Relax on level and restrict to level+1
 *
 * At the bottom of FRestrict(), the coarse-grid right-hand side is computed and
 * stored in c_fa[].  The result stored in c_fa[] must be considered carefully
 * to maintain a fixed point nature of the algorithm.  The FAS coarse-grid
 * equation is
 *
 *   A_c(u_c) = R(f - A(u)) + A_c(R(u))
 *
 * where R() is restriction, and A() and A_c() are the fine and coarse
 * operators.  We desire our algorithm to be a fixed-point method, in that the
 * exact solution (from sequential time stepping) should yield a zero initial
 * residual and that the residual should stay zero as Braid iterates.  This is
 * actually a subtle point.  In this case, the solution u_c should be equivalent
 * to the solution u.  Since R(f - A(u)) = 0, this implies that
 *
 *   A_c(u_c) = A_c(R(u))
 *
 * This further implies that the initial guess provided to the implicit solve
 * routines in A_c() must be consistent on the right an left hand sides.
 *
 * The function (@ref _braid_GetUInit()) provides this functionality by
 * encapsulating all decisions about how to set this initial guess (called
 * ustop) The ustop values for A_c(R(u)) are set in (@ _braid_Residual) and for
 * A_c(u_c), they are set in (@ _braid_step).
 *
 * storage == -2 implies that (@ref _braid_GetUInit()) will always use the
 * previous time step value as the initial guess, even if you have better
 * information, which is the case at C-points on the fine grid, and at all
 * points on coarse-levels.
 *
 * storage == -1 implies that (@ref _braid_GetUInit()) will always use the best
 * information.  The value at the previous time step is used as the initial
 * guess only at F-points on the fine-grid.  The va[] values provide all initial
 * guess at F- and C-points on coarse-grids.
 *
 * storage == 0 is the same as -1, except that storage also exists at fine-grid
 * F-points.
 *----------------------------------------------------------------------------*/

braid_Int
_braid_FRestrict(braid_Core   core,
                 braid_Int    level)
{
   MPI_Comm             comm        = _braid_CoreElt(core, comm);
   braid_App            app         = _braid_CoreElt(core, app);
   _braid_Grid        **grids       = _braid_CoreElt(core, grids);
   braid_AccessStatus   astatus     = _braid_CoreElt(core, astatus);
   braid_Int            iter        = _braid_CoreElt(core, niter);
   braid_Int            print_level = _braid_CoreElt(core, print_level);
   braid_Int            access_level= _braid_CoreElt(core, access_level);
   braid_Int            tnorm       = _braid_CoreElt(core, tnorm);
   braid_Real          *tnorm_a     = _braid_CoreElt(core, tnorm_a);
   braid_Int            nrefine     = _braid_CoreElt(core, nrefine);
   braid_Int            gupper      = _braid_CoreElt(core, gupper);
   braid_Int            cfactor     = _braid_GridElt(grids[level], cfactor);
   braid_Int            ncpoints    = _braid_GridElt(grids[level], ncpoints);
   braid_Real          *ta          = _braid_GridElt(grids[level], ta);
   braid_Int            f_ilower    = _braid_GridElt(grids[level], ilower);
   _braid_CommHandle   *recv_handle = NULL;
   _braid_CommHandle   *send_handle = NULL;

   braid_Int            c_level, c_ilower, c_iupper, c_index, c_i, c_ii;
   braid_Vector         c_u, *c_va, *c_fa;

   braid_Vector         u, r;
   braid_Int            interval, flo, fhi, fi, ci;
   braid_Real           rnorm, grnorm, rnorm_temp, rnm;

   c_level  = level+1;
   c_ilower = _braid_GridElt(grids[c_level], ilower);
   c_iupper = _braid_GridElt(grids[c_level], iupper);
   c_va     = _braid_GridElt(grids[c_level], va);
   c_fa     = _braid_GridElt(grids[c_level], fa);

   rnorm = 0.0;

   _braid_UCommInit(core, level);

   /* Start from the right-most interval.
    * 
    * Do an F-relax and then a C-relax.  These relaxations are needed to compute
    * the residual, which is needed for the coarse-grid right-hand-side and for
    * convergence checking on the finest grid.  This loop updates va and fa. */
   for (interval = ncpoints; interval > -1; interval--)
   {
      _braid_GetInterval(core, level, interval, &flo, &fhi, &ci);

      if (flo <= fhi)
      {
         _braid_UGetVector(core, level, flo-1, &r);
      }
      else if (ci > 0)
      {
         _braid_UGetVector(core, level, ci-1, &r);
      }

      /* F-relaxation */
      _braid_GetRNorm(core, -1, &rnm);
      for (fi = flo; fi <= fhi; fi++)
      {
         _braid_Step(core, level, fi, NULL, r);
         _braid_USetVector(core, level, fi, r, 0);
         
         /* Allow user to process current vector, note that r here is
          * temporarily holding the state vector */
         if( (access_level >= 3) )
         {
            _braid_AccessStatusInit(ta[fi-f_ilower], rnm, iter, level, nrefine, gupper,
                                    0, 0, braid_ASCaller_FRestrict, astatus);
            _braid_AccessVector(core, astatus, r);
         }
      }

      /* Allow user to process current C-point */
      if( (access_level>= 3) && (ci > -1) )
      {
         _braid_UGetVectorRef(core, level, ci, &u);
         _braid_AccessStatusInit(ta[ci-f_ilower], rnm, iter, level, nrefine, gupper,
                                 0, 0, braid_ASCaller_FRestrict, astatus);
         _braid_AccessVector(core, astatus, u);
      }
      
      /* Compute residual and restrict */
      if (ci > 0)
      {
         /* Compute FAS residual */
         _braid_UGetVectorRef(core, level, ci, &u);
         _braid_FASResidual(core, level, ci, u, r);

         /* Compute rnorm (only on level 0) */
         if (level == 0)
         {
            _braid_CoreFcn(core, spatialnorm)(app, r, &rnorm_temp);
            tnorm_a[interval] = rnorm_temp;       /* inf-norm uses tnorm_a */
            if(tnorm == 1) 
            {  
               rnorm += rnorm_temp;               /* one-norm combination */ 
            }
            else if(tnorm == 2)
            {  
               rnorm += (rnorm_temp*rnorm_temp);  /* two-norm combination */
            }
         }

         /* Restrict u and residual, coarsening in space if needed */
         _braid_MapFineToCoarse(ci, cfactor, c_index);
         _braid_Coarsen(core, c_level, ci, c_index, u, &c_va[c_index-c_ilower]);
         _braid_Coarsen(core, c_level, ci, c_index, r, &c_fa[c_index-c_ilower]);
      }
      else if (ci == 0)
      {
         /* Restrict initial condition, coarsening in space if needed */
         _braid_UGetVectorRef(core, level, 0, &u);
         _braid_Coarsen(core, c_level, 0, 0, u, &c_va[0]);
      }

      if ((flo <= fhi) || (ci > 0))
      {
         _braid_CoreFcn(core, free)(app, r);
      }
   }
   _braid_UCommWait(core, level);

   /* If debug printing, print out tnorm_a for this interval. This
    * should show the serial propagation of the exact solution */
   if ((print_level >= 2) && (level == 0) )
   {
      _braid_PrintSpatialNorms(core, tnorm_a, ncpoints);
   }

   /* Compute rnorm (only on level 0) */
   if (level == 0)
   {
      if(tnorm == 1)          /* one-norm reduction */
      {  
         MPI_Allreduce(&rnorm, &grnorm, 1, braid_MPI_REAL, MPI_SUM, comm);
      }
      else if(tnorm == 3)     /* inf-norm reduction */
      {  
         _braid_Max(tnorm_a, ncpoints, &rnorm); 
         MPI_Allreduce(&rnorm, &grnorm, 1, braid_MPI_REAL, MPI_MAX, comm);
      }
      else                    /* default two-norm reduction */
      {  
         MPI_Allreduce(&rnorm, &grnorm, 1, braid_MPI_REAL, MPI_SUM, comm);
         grnorm = sqrt(grnorm);
      }

      /* Store new rnorm */
      _braid_SetRNorm(core, -1, grnorm);
   }
   
   /* Now apply coarse residual to update fa values */

   /* Set initial guess on coarse level */
   _braid_InitGuess(core, c_level);

   /* Initialize update of c_va[-1] boundary */
   if (c_ilower <= c_iupper)
   {
      _braid_CommRecvInit(core, c_level, c_ilower-1, &c_va[-1],
                         &recv_handle);
      _braid_CommSendInit(core, c_level, c_iupper, c_va[c_iupper-c_ilower],
                         &send_handle);
   }

   /* Start with rightmost point */
   for (c_i = c_iupper; c_i >= c_ilower; c_i--)
   {
      if (c_i > 0)
      {
         c_ii = c_i - c_ilower;
         if (c_ii == 0)
         {
            /* Finalize update of c_va[-1] */
            _braid_CommWait(core, &recv_handle);
         }
         _braid_CoreFcn(core, clone)(app, c_va[c_ii-1], &c_u);
         _braid_Residual(core, c_level, c_i, c_va[c_ii], c_u);
         _braid_CoreFcn(core, sum)(app, 1.0, c_u, 1.0, c_fa[c_ii]);
         _braid_CoreFcn(core, free)(app, c_u);
      }
   }
   _braid_CommWait(core, &send_handle);
  
   return _braid_error_flag;
}

/*----------------------------------------------------------------------------
 * F-Relax on level and interpolate to level-1
 *----------------------------------------------------------------------------*/

braid_Int
_braid_FInterp(braid_Core  core,
               braid_Int   level)
{
   braid_App          app          = _braid_CoreElt(core, app);
   _braid_Grid      **grids        = _braid_CoreElt(core, grids);
   braid_AccessStatus astatus      = _braid_CoreElt(core, astatus);
   braid_Int          iter         = _braid_CoreElt(core, niter);
   braid_Int          access_level = _braid_CoreElt(core, access_level);
   braid_Int          nrefine      = _braid_CoreElt(core, nrefine);
   braid_Int          gupper       = _braid_CoreElt(core, gupper);
   braid_Int          ilower       = _braid_GridElt(grids[level], ilower);
   braid_Int          ncpoints     = _braid_GridElt(grids[level], ncpoints);
   braid_Vector      *va           = _braid_GridElt(grids[level], va);
   braid_Real        *ta           = _braid_GridElt(grids[level], ta);
   
   braid_Real         rnorm;
   braid_Int          f_level, f_cfactor, f_index;
   braid_Vector       f_u, f_e;

   braid_Vector       u, e;
   braid_Int          flo, fhi, fi, ci;
   braid_Int          interval;

   f_level   = level-1;
   f_cfactor = _braid_GridElt(grids[f_level], cfactor);

   _braid_GetRNorm(core, -1, &rnorm);
   
   _braid_UCommInitF(core, level);

   /**
    * Start from the right-most interval 
    *
    * First, generate the coarse-grid F-points through F-relaxation and
    * interpolate them to the fine grid, where they are C-points.  Second,
    * interpolate the coarse-grid C-points to the fine-grid.  The user-defined
    * spatial refinement (if set) is also called.  
    **/
   for (interval = ncpoints; interval > -1; interval--)
   {
      _braid_GetInterval(core, level, interval, &flo, &fhi, &ci);

      /* Relax and interpolate F-points, refining in space if needed */
      if (flo <= fhi)
      {
         _braid_UGetVector(core, level, flo-1, &u);
      }
      for (fi = flo; fi <= fhi; fi++)
      {
         _braid_Step(core, level, fi, NULL, u);
         _braid_USetVector(core, level, fi, u, 0);
         /* Allow user to process current vector 
          * We consider this iter+1, because we are on an up-cycle.*/
         if( (access_level >= 3) )
         {
            _braid_AccessStatusInit(ta[fi-ilower], rnorm, iter+1, level, nrefine, gupper,
                                    0, 0, braid_ASCaller_FInterp, astatus);
            _braid_AccessVector(core, astatus, u);
         }
         e = va[fi-ilower];
         _braid_CoreFcn(core, sum)(app, 1.0, u, -1.0, e);
         _braid_MapCoarseToFine(fi, f_cfactor, f_index);
         _braid_Refine(core, f_level, f_index, fi, e, &f_e);
         _braid_UGetVectorRef(core, f_level, f_index, &f_u);
         _braid_CoreFcn(core, sum)(app, 1.0, f_e, 1.0, f_u);
         _braid_USetVectorRef(core, f_level, f_index, f_u);
         _braid_CoreFcn(core, free)(app, f_e);
      }
      if (flo <= fhi)
      {
         _braid_CoreFcn(core, free)(app, u);
      }

      /* Interpolate C-points, refining in space if needed */
      if (ci > 0)
      {
         _braid_UGetVectorRef(core, level, ci, &u);
         /* Allow user to process current C-point
          * We consider this iter+1, because we are on an up-cycle.*/
         if( (access_level >= 3) )
         {
            _braid_AccessStatusInit(ta[ci-ilower], rnorm, iter+1, level, nrefine, gupper,
                                    0, 0, braid_ASCaller_FInterp, astatus);
            _braid_AccessVector(core, astatus, u);
         }
         e = va[ci-ilower];
         _braid_CoreFcn(core, sum)(app, 1.0, u, -1.0, e);
         _braid_MapCoarseToFine(ci, f_cfactor, f_index);
         _braid_Refine(core, f_level, f_index, ci, e, &f_e);
         _braid_UGetVectorRef(core, f_level, f_index, &f_u);
         _braid_CoreFcn(core, sum)(app, 1.0, f_e, 1.0, f_u);
         _braid_USetVectorRef(core, f_level, f_index, f_u);
         _braid_CoreFcn(core, free)(app, f_e);
      }
   }

   _braid_UCommWait(core, level);

   /* Clean up */
   _braid_GridClean(core, grids[level]);

   return _braid_error_flag;
}

/*----------------------------------------------------------------------------
 * Create a new fine grid (level 0) and corresponding grid hierarchy by refining
 * the current fine grid based on user-provided refinement factors.  Return the
 * boolean 'refined_ptr' to indicate whether grid refinement was actually done.
 * To simplify the algorithm, refinement factors are automatically capped to be
 * no greater than the coarsening factor (for level 0).  The grid data is also
 * redistributed to achieve good load balance in the temporal dimension.  If the
 * refinement factor is 1 in each time interval, no refinement is done.
 *
 * This routine is somewhat complex, but an attempt was made to use consistent
 * terminology throughout.  We refer to the initial level 0 grid as the "coarse"
 * grid and the new level 0 grid as the "fine" grid.  The routine starts with
 * the coarse grid and creates an intermediate "refined" grid that is co-located
 * with the parent coarse grid data distribution.  On this refined grid, a
 * number of things are constructed: the mapping between the coarse and fine
 * indexes; the new fine time values; and the injected and (possibly) spatially
 * refined coarse u-vectors.  This data is then redistributed by first sending
 * the mapping and time value information to the appropriate processors (the
 * receiving side polls for arbitrary messages until each fine index is
 * accounted for).  The u-vector values are communicated in a second phase
 * (without polling).  Finally, a new hierarchy is created and the fine grid
 * values are initialized by integrating the communicated u-vector values to the
 * next C-point to the right.  Note that in the case of C-point storage, some
 * u-vector values may not need to be communicated.
 *
 * The variable names use certain conventions as well.  No prefix (usually)
 * indicates a coarse variable, and the prefixes 'r_' and 'f_' indicate data on
 * the "refined" and "fine" grids, respectively.  Characters 'c', 'f', and 'a'
 * usually mean "coarse", "fine", and "array".  Indexes 'i', 'r_i', and 'f_i'
 * refer to global indexes, while 'ii', 'r_ii', and 'f_ii' are local indexes.
 *
 * Here are some important variables along with a brief description (they are
 * illustrated further in the example below):
 *
 *   gupper, f_gupper - global upper index for coarse and fine grids
 *   ilower,   iupper,   npoints   - extents and size of local coarse interval
 *   r_ilower, r_iupper, r_npoints - extents and size of local refined interval
 *   f_ilower, f_iupper, f_npoints - extents and size of local fine interval
 *
 *   r_ca - index map from fine to coarse on the refined grid  (size 'r_npoints')
 *   r_ta - time values on the refined grid                    (size 'r_npoints+2')
 *   r_fa - index map from coarse to fine on the refined grid  (size 'npoints+1')
 *          (note the extra value)
 *   f_ca - index map from fine to coarse on the fine grid     (size 'f_npoints')
 *
 *   send_ua - array of u-vectors to send to new processors    (size 'npoints')
 *   recv_ua - array of u-vectors received from old processors (size 'f_npoints')
 *
 * Example: Some processor p owns the coarse interval, ilower = 29, iupper = 33.
 * The coarsening factor is 3 and 'rfactors' indicates the refinement factor for
 * the coarse interval to the left.  From this, an intermediate refined grid and
 * a final fine grid are formed as described above.
 *
 *   Coarse            |-----------c-----------|-----------|-----------c
 *     Grid           29          30          31          32          33
 * 
 * rfactors            3           1           2           3           2
 * 
 *  Refined ---c---|---|-----------c-----|-----|---c---|---|-----c-----|
 *     Grid   57  58  59          60    61    62  63  64  65    66    67
 * 
 * r_ilower   57
 *     r_ca   -1  -1  29          30    -1    31  -1  -1  32    -1    33
 *     r_ta    *   *   *           *     *     *   *   *   *     *     *
 *     r_fa           59          60          62          65          67          70
 *  send_ua            *           *           *           *           *
 * 
 *     Fine      |-----|---c---|---|-----c-----|---|---c---|-----|-----c
 *     Grid     61    62  63  64  65    66    67  68  69  70    71    72
 *              
 * f_ilower     61
 *     f_ca     -1    31  -1  -1  32    -1    33  -1  -1  34    -1    35
 *  f_first           62
 *   f_next                                                                       74
 *  recv_ua      0     *   0   0   *     0     *   0   0   *     0     *
 * 
 * When storing C-pts only, data from coarse indices 29 and 34 are not needed,
 * so we have the following differences from above:
 *     r_ca   -1  -1  -1          30    -1    31  -1  -1  32    -1    33
 *  send_ua            0           *           *           *           *
 *     f_ca     -1    31  -1  -1  32    -1    33  -1  -1  -1    -1    35
 *  recv_ua      0     *   0   0   *     0     *   0   0   0     0     *
 * 
 *----------------------------------------------------------------------------*/

braid_Int
_braid_FRefine(braid_Core   core,
               braid_Int   *refined_ptr)
{
   MPI_Comm           comm            = _braid_CoreElt(core, comm);
   braid_App          app             = _braid_CoreElt(core, app);
   braid_Int          iter            = _braid_CoreElt(core, niter);
   braid_Int          refine          = _braid_CoreElt(core, refine);
   braid_Int         *rfactors        = _braid_CoreElt(core, rfactors);
   braid_Int          nrefine         = _braid_CoreElt(core, nrefine);
   braid_Int          max_refinements = _braid_CoreElt(core, max_refinements);
   braid_Int          tpoints_cutoff  = _braid_CoreElt(core, tpoints_cutoff);
   braid_AccessStatus astatus         = _braid_CoreElt(core, astatus);
   braid_Int          access_level    = _braid_CoreElt(core, access_level);
   _braid_Grid      **grids           = _braid_CoreElt(core, grids);
   braid_Int          ncpoints        = _braid_GridElt(grids[0], ncpoints);

   braid_Real     rnorm;

   /* Use prefix 'r_' for the refined version of the current grid level 0, and
    * use prefix 'f_' for the fine grid in the new distribution. */

   braid_Int      npoints, ilower, iupper, gupper, i, j, ii;
   braid_Int      r_npoints, r_ilower, r_iupper, r_i, r_ii;
   braid_Int      f_npoints, f_ilower, f_iupper, f_gupper, f_i, f_j, f_ii;
   braid_Int     *r_ca, *r_fa, *f_ca, f_first, f_next, next;
   braid_Real    *ta, *r_ta_alloc, *r_ta, *f_ta;

   braid_Vector  *send_ua, *recv_ua, u;
   braid_Int     *send_procs, *recv_procs, *send_unums, *recv_unums, *iptr;
   braid_Real    *send_buffer, *recv_buffer, **send_buffers, **recv_buffers, *bptr;
   void          *buffer;
   braid_Int      send_size, recv_size, *send_sizes, size, isize, max_usize;
   braid_Int      ncomms, nsends, nrecvs, nreceived, nprocs, proc, prevproc;
   braid_Int      unum, send_msg, recv_msg;
   MPI_Request   *requests, request;
   MPI_Status    *statuses, status;

   _braid_Grid   *f_grid;
   braid_Int      cfactor, rfactor, m, interval, flo, fhi, fi, ci, f_hi, f_ci;

#if DEBUG
   braid_Int  myproc;
   /*cfactor = 6;*/ /* RDF HACKED TEST */
   MPI_Comm_rank(comm, &myproc);
#endif

   /* Only refine if refinement is turned on */
   if(refine == 0)
   {
      *refined_ptr = 0;
      return _braid_error_flag;
   }

   gupper  = _braid_CoreElt(core, gupper);
   ilower  = _braid_GridElt(grids[0], ilower);
   iupper  = _braid_GridElt(grids[0], iupper);
   npoints = iupper - ilower + 1;

   /* If reached max refinements or have too many time points, stop refining */
   if( !((nrefine < max_refinements) && (gupper < tpoints_cutoff)) )
   {
      _braid_CoreElt(core, refine)   = 0;
      _braid_CoreElt(core, rstopped) = iter;

      *refined_ptr = 0;
      return _braid_error_flag;
   }

   /*-----------------------------------------------------------------------*/
   /* 1. Compute f_gupper and the local interval extents for both the refined
    * and fine grids.  The local refined interval contains the fine grid points
    * underlying the coarse interval (ilower-1, iupper]. */

   /* Compute f_gupper and r_npoints */
   _braid_GetCFactor(core, 0, &cfactor);
   r_npoints = 0;
   for (i = ilower; i <= iupper; i++)
   {
      /* First modify rfactor to be no greater than cfactor (required) */
      ii = i - ilower;
      if (rfactors[ii] < 1)
      {
         _braid_Error(braid_ERROR_GENERIC, "Refinement factor smaller than one");
         rfactors[ii] = 1;
      }
      rfactors[ii] = _braid_min(rfactors[ii], cfactor);
      r_npoints += rfactors[i-ilower];
   }
   MPI_Allreduce(&r_npoints, &f_gupper, 1, braid_MPI_INT, MPI_SUM, comm);
   f_gupper--;

#if DEBUG
   for (i = ilower; i <= iupper; i++)
   {
      ii = i - ilower;
      printf("%d %d: 0 rfactor %d = %d\n", FRefine_count, myproc, i, rfactors[ii]);
   }
#endif

   /* Check to see if we need to refine, and return if not */
   if (f_gupper == gupper)
   {
      *refined_ptr = 0;
      return _braid_error_flag;
   }

   /* Compute r_ilower and r_iupper */
   MPI_Scan(&r_npoints, &r_iupper, 1, braid_MPI_INT, MPI_SUM, comm);
   r_ilower = r_iupper - r_npoints;
   r_iupper = r_iupper - 1;

   /* Compute f_ilower, f_iupper, and f_npoints for the final distribution */
   MPI_Comm_size(comm, &nprocs);
   MPI_Comm_rank(comm, &proc);
   _braid_GetBlockDistInterval((f_gupper+1), nprocs, proc, &f_ilower, &f_iupper);
   f_npoints = f_iupper - f_ilower + 1;

   /* Initialize the new fine grid */
   _braid_GridInit(core, 0, f_ilower, f_iupper, &f_grid);

   /*-----------------------------------------------------------------------*/
   /* 2. On the refined grid, compute the mapping between coarse and fine
    * indexes (r_ca, r_fa) and the fine time values (r_ta). */

   r_ca = _braid_CTAlloc(braid_Int,  r_npoints);
   r_ta_alloc = _braid_CTAlloc(braid_Real, r_npoints+2);
   r_ta = &r_ta_alloc[1];
   r_fa = _braid_CTAlloc(braid_Int,  npoints+1);
   ta = _braid_GridElt(grids[0], ta);

   r_ta[-1]=ta[-1];
   r_ii = 0;
   for (i = (ilower-1); i < iupper; i++)
   {
      ii = i-ilower;
      rfactor = rfactors[ii+1];

      for (j = 1; j <= rfactor; j++)
      {
         if (j < rfactor)
         {
            r_ca[r_ii] = -1;
            /* This works because we have ta[-1] */
            r_ta[r_ii] = ta[ii] + (((braid_Real)j)/rfactor)*(ta[ii+1]-ta[ii]);
         }
         else
         {
            r_ca[r_ii] = i+1;
            r_ta[r_ii] = ta[ii+1];
            r_fa[ii+1] = r_ilower + r_ii;
         }

         r_ii++;
      }
   }

   /* Get the next r_fa value to my right */
   ncomms = 2; /* Upper bound */
   requests = _braid_CTAlloc(MPI_Request, ncomms);
   statuses = _braid_CTAlloc(MPI_Status,  ncomms);
   ncomms = 0;
   if (npoints > 0)
   {
      braid_Real send_buf[2], recv_buf[2];
      send_buf[0]=r_fa[0];
      send_buf[1]=r_ta[0];     
      /* Post r_fa receive */
      r_fa[npoints] = f_gupper+1;
      if (iupper < gupper)
      {
	MPI_Irecv(recv_buf, 2, braid_MPI_REAL, MPI_ANY_SOURCE, 2, comm,
                   &requests[ncomms++]);
      }

      /* Post r_fa send */
      if (ilower > 0)
      {
         _braid_GetBlockDistProc((gupper+1), nprocs, (ilower-1), &prevproc);
         MPI_Isend(send_buf, 2, braid_MPI_REAL, prevproc, 2, comm,
                   &requests[ncomms++]);
      }
      MPI_Waitall(ncomms, requests, statuses);
      r_fa[npoints]=recv_buf[0];
      r_ta[r_npoints]=recv_buf[1];
   }
   _braid_TFree(requests);
   _braid_TFree(statuses);

   /* If storing only C-points on the fine grid, modify r_ca to mark only those
    * coarse points that need to be sent to initialize the C-points */
   if (_braid_CoreElt(core, storage) != 0 && _braid_CoreElt(core, useshell) != 1)
   {
      for (ii = 0; ii < npoints; ii++)
      {
         /* If the index for the next coarse point is not larger than the index
          * for the next C-point, then the coarse point is not needed */
         if ( !(r_fa[ii+1] > _braid_NextCPoint(r_fa[ii], cfactor)) )
         {
            r_ii = r_fa[ii] - r_ilower;
            r_ca[r_ii] = -1;
         }
      }
   }

   /*-----------------------------------------------------------------------*/
   /* 3. Send the index mapping and time value information (r_ca, r_ta) to the
    * appropriate processors to build index mapping and time value information
    * for the fine grid (f_ca, f_ta).  Also compute f_first and f_next. */

   /* Post f_next receive */
   if (f_npoints > 0)
   {
      f_next = f_gupper+1;
      if (f_iupper < f_gupper)
      {
         MPI_Irecv(&f_next, 1, braid_MPI_INT, MPI_ANY_SOURCE, 3, comm, &request);
      }
   }

   /* Compute send information and send f_next info */
   size = 2*sizeof(braid_Int);         /* size of two integers */
   _braid_NBytesToNReals(size, isize); /* convert to units of braid_Real */
   send_procs  = _braid_CTAlloc(braid_Int,  r_npoints);
   send_sizes  = _braid_CTAlloc(braid_Int,  r_npoints);
   send_buffer = _braid_CTAlloc(braid_Real, r_npoints*(1+isize+1));
   bptr = send_buffer;
   nsends = -1;
   _braid_GetBlockDistProc((f_gupper+1), nprocs, (r_ilower-1), &prevproc);
   ii = 0;
   for (r_ii = 0; r_ii < r_npoints; r_ii++)
   {
      r_i = r_ilower + r_ii;
      _braid_GetBlockDistProc((f_gupper+1), nprocs, r_i, &proc);
      if ((proc != prevproc) || (nsends < 0))
      {
         nsends++;
         send_procs[nsends] = proc;
         bptr++; /* leave room for size value */

         if ((proc != prevproc) && (prevproc > -1))
         {
            /* Send f_next info */
            MPI_Send(&r_fa[ii], 1, braid_MPI_INT, prevproc, 3, comm);
         }
         prevproc = proc;
      }
      send_sizes[nsends] += (isize+1);

      iptr = (braid_Int *) bptr;
      iptr[0] = r_i;
      iptr[1] = r_ca[r_ii];
      bptr += isize;
      bptr[0] = r_ta[r_ii];
      bptr++;

      /* Update f_next info */
      if (r_fa[ii] == r_i)
      {
         ii++;
      }
   }
   nsends++;

#if DEBUG
   for (m = 0; m < nsends; m++)
   {
      size = send_sizes[m];
      proc = send_procs[m];
      printf("%d %d: 1 send %d, proc = %d, send size = %d\n",
             FRefine_count, myproc, m, proc, size);
   }
#endif

   requests = _braid_CTAlloc(MPI_Request, nsends);
   statuses = _braid_CTAlloc(MPI_Status,  nsends);

   /* Post sends (do this first, since we will poll on receives) */
   bptr = send_buffer;
   for (m = 0; m < nsends; m++)
   {
      size = send_sizes[m];
      proc = send_procs[m];
      bptr[0] = (braid_Real) size; /* insert size at the beginning */
      MPI_Isend(bptr, (1+size), braid_MPI_REAL, proc, 4, comm, &requests[m]);
      bptr += (1+size);
   }

   /* Post receives */
   recv_size = f_npoints*(1+isize+1); /* max receive size */
   recv_buffer = _braid_CTAlloc(braid_Real, recv_size);
   f_ca = _braid_CTAlloc(braid_Int,  f_npoints);
   f_ta = _braid_GridElt(f_grid, ta);
   nreceived = 0;
   while (nreceived < f_npoints)
   {
      /* post receive from arbitrary process (should always get at least one) */
      bptr = recv_buffer;
      size = recv_size;
      MPI_Recv(bptr, (1+size), braid_MPI_REAL, MPI_ANY_SOURCE, 4, comm, &status);

      size = (braid_Int) bptr[0];
      bptr++;
      for (j = 0; j < size; j += (isize+1))
      {
         iptr = (braid_Int *) bptr;
         f_i = iptr[0];
         f_ii = f_i - f_ilower;
         f_ca[f_ii] = iptr[1];
         bptr += isize;
         f_ta[f_ii] = bptr[0];
         bptr++;
         {
#if DEBUG
            printf("%d %d: 1 f_i = %02d, f_ca = %2d, f_ta = %f  (recv %2d) \n",
                   FRefine_count, myproc, f_i, f_ca[f_ii], f_ta[f_ii], nreceived);
#endif
         }
         nreceived++;
      }

   }

   /* Finish sends and f_next receive */
   MPI_Waitall(nsends, requests, statuses);
   if (f_npoints > 0)
   {
      if (f_iupper < f_gupper)
      {
         MPI_Wait(&request, &status);
      }
   }

   /* Compute f_first */
   f_first = f_next;
   for (f_ii = 0; f_ii < f_npoints; f_ii++)
   {
      if (f_ca[f_ii] > -1)
      {
         f_first = f_ilower + f_ii;
         break;
      }
   }

#if DEBUG
   printf("%d %d: 2 f_first = %d, f_next = %d\n",
          FRefine_count, myproc, f_first, f_next);
#endif

   /* Free up some memory */
   _braid_TFree(requests);
   _braid_TFree(statuses);
   _braid_TFree(send_procs);
   _braid_TFree(send_sizes);
   _braid_TFree(send_buffer);
   _braid_TFree(recv_buffer);

   /*-----------------------------------------------------------------------*/
   /* 4. Build u-vectors on the fine grid (send_ua) by first integrating on the
    * coarse grid, then injecting and refining spatially.  Redistribute these
    * u-vectors to the fine grid (recv_ua). */

   send_ua = _braid_CTAlloc(braid_Vector, npoints);
   send_procs = _braid_CTAlloc(braid_Int, npoints);
   send_unums = _braid_CTAlloc(braid_Int, npoints);
   send_buffers = _braid_CTAlloc(braid_Real *, npoints);

   recv_ua = _braid_CTAlloc(braid_Vector, f_npoints);
   recv_procs = _braid_CTAlloc(braid_Int, f_npoints);
   recv_unums = _braid_CTAlloc(braid_Int, f_npoints);
   recv_buffers = _braid_CTAlloc(braid_Real *, f_npoints);

   _braid_GetRNorm(core, -1, &rnorm);

   _braid_UCommInitF(core, 0);
   /*
   char strfile[255];int myid_t;
   MPI_Comm_rank(_braid_CoreElt(core, comm), &myid_t);
   sprintf(strfile,"%s%d%s","grid_",myid_t,".dat");
   FILE *fp=fopen(strfile,"a+");
   int TMP;
   for (TMP = ilower; TMP <= iupper; TMP ++)
     {
       fprintf(fp,"%11.9f ",ta[TMP-ilower]);
     }
   fprintf(fp,"\n");
   fclose(fp);
   */
   /* Start from the right-most interval */
   for (interval = ncpoints; interval > -1; interval--)
   {
      _braid_GetInterval(core, 0, interval, &flo, &fhi, &ci);

      /* Integrate F-points and refine in space */
      if (flo <= fhi)
      {
         _braid_UGetVector(core, 0, flo-1, &u);
         for (fi = flo; fi <= fhi; fi++)
         {
            _braid_Step(core, 0, fi, NULL, u);
            _braid_USetVector(core, 0, fi, u, 0); /* needed for communication */

            /* Set send_ua */
            ii = fi - ilower;
            r_ii = r_fa[ii] - r_ilower;
            if (r_ca[r_ii] > -1)
	      {
		 _braid_RefineBasic(core, -1, &r_ta[r_ii], &ta[ii], u, &send_ua[ii]);
	      }

            /* Allow user to process current vector */
            if( (access_level >= 3) )
            {
               _braid_AccessStatusInit(ta[ii], rnorm, iter, 0, nrefine, gupper,
                                       0, 0, braid_ASCaller_FRefine, astatus);
               _braid_AccessVector(core, astatus, u);
            }
         }
         _braid_CoreFcn(core, free)(app, u);
      }

      /* Refine C-points in space */
      if (ci > -1)
      {
         _braid_UGetVectorRef(core, 0, ci, &u);

         /* Set send_ua */
         ii = ci - ilower;
         r_ii = r_fa[ii] - r_ilower;
         if (r_ca[r_ii] > -1)
         {
            _braid_RefineBasic(core, -1, &r_ta[r_ii], &ta[ii], u, &send_ua[ii]);
         }

         /* Allow user to process current vector */
         if( (access_level >= 3) )
         {
            _braid_AccessStatusInit(ta[ii], rnorm, iter, 0, nrefine, gupper,
       	                            0, 0, braid_ASCaller_FRefine, astatus);
            _braid_AccessVector(core, astatus, u);
         }
      }
   }

   _braid_UCommWait(core, 0);

   /* Compute nsends, send_procs, and send_unums from send_ua array */
   nsends = -1;
   prevproc = -1;
   for (ii = 0; ii < npoints; ii++)
   {
      if (send_ua[ii] != NULL)
      {
         r_i = r_fa[ii];
         _braid_GetBlockDistProc((f_gupper+1), nprocs, r_i, &proc);
         if (proc != prevproc)
         {
            nsends++;
            send_procs[nsends] = proc;
            send_unums[nsends] = 0;
            prevproc = proc;
         }
         send_unums[nsends]++;
      }
   }
   nsends++;

   /* Compute nrecvs, recv_procs, and recv_unums from f_ca array */
   nrecvs = -1;
   prevproc = -1;
   for (f_ii = 0; f_ii < f_npoints; f_ii++)
   {
      if (f_ca[f_ii] > -1)
      {
         i = f_ca[f_ii];
         _braid_GetBlockDistProc((gupper+1), nprocs, i, &proc);
         if (proc != prevproc)
         {
            nrecvs++;
            recv_procs[nrecvs] = proc;
            recv_unums[nrecvs] = 0;
            prevproc = proc;
         }
         recv_unums[nrecvs]++;
      }
   }
   nrecvs++;

   requests = _braid_CTAlloc(MPI_Request, (nsends+nrecvs));
   statuses = _braid_CTAlloc(MPI_Status,  (nsends+nrecvs));

   _braid_CoreFcn(core, bufsize)(app, &max_usize); /* max buffer size */
   _braid_NBytesToNReals(max_usize, max_usize);

   /* Post u-vector receives */
   for (m = 0; m < nrecvs; m++)
   {
      unum = recv_unums[m]; /* Number of u-vectors being received */
      recv_size = unum*(1 + max_usize);
      recv_buffers[m] = _braid_CTAlloc(braid_Real, recv_size);
      MPI_Irecv(recv_buffers[m], recv_size, braid_MPI_REAL, recv_procs[m], 5, comm,
                &requests[m]);

#if DEBUG
      proc = recv_procs[m];
      printf("%d %d: 2 recv %d, proc = %d, unum = %d, size = %d\n",
             FRefine_count, myproc, m, proc, unum, recv_size);
#endif
   }

   /* Post u-vector sends */
   ii = 0;
   for (m = 0; m < nsends; m++)
   {
      unum = send_unums[m]; /* Number of u-vectors being sent */
      send_size = unum*(1 + max_usize);
      send_buffers[m] = _braid_CTAlloc(braid_Real, send_size);
      send_size = 0; /* Recompute send_size and realloc buffer */
      bptr = send_buffers[m];
      while (unum > 0)
      {
         if (send_ua[ii] != NULL)
         {
            /* Pack u into buffer, adjust size, and put size into buffer */
            buffer = &bptr[1];
            _braid_CoreFcn(core, bufpack)(app, send_ua[ii], buffer, &size);
            _braid_CoreFcn(core, free)(app, send_ua[ii]);
            _braid_NBytesToNReals(size, size);
            bptr[0] = (braid_Int) size; /* insert size at the beginning */
            bptr += (1+size);
            send_size += (1+size);
            unum--;
         }
         ii++;
      }
      send_buffers[m] = _braid_TReAlloc(send_buffers[m], braid_Real, send_size);
      MPI_Isend(send_buffers[m], send_size, braid_MPI_REAL, send_procs[m], 5, comm,
                &requests[m + nrecvs]);

#if DEBUG
      unum = send_unums[m];
      proc = send_procs[m];
      printf("%d %d: 2 send %d, proc = %d, unum = %d, size = %d\n",
             FRefine_count, myproc, m, proc, unum, send_size);
#endif
   }

#if DEBUG
   printf("%d %d: 3\n", FRefine_count, myproc);
#endif

   /* Finish communication */
   MPI_Waitall((nsends+nrecvs), requests, statuses);

#if DEBUG
   printf("%d %d: 4\n", FRefine_count, myproc);
#endif

   /* Unpack u-vectors */
   f_ii = 0;
   for (m = 0; m < nrecvs; m++)
   {
      unum = recv_unums[m];
      bptr = recv_buffers[m];
      while (unum > 0)
      {
         if (f_ca[f_ii] > -1)
         {
            /* Unpack buffer into u-vector */
            buffer = &bptr[1];
            _braid_CoreFcn(core, bufunpack)(app, buffer, &recv_ua[f_ii]);
            size = (braid_Int) bptr[0];
            bptr += (1+size);
            unum--;
         }
         f_ii++;
      }
   }

   /* Free up some memory */
   _braid_TFree(send_ua);
   _braid_TFree(send_procs);
   _braid_TFree(send_unums);
   for (m = 0; m < nsends; m++)
   {
      _braid_TFree(send_buffers[m]);
   }
   _braid_TFree(send_buffers);
   _braid_TFree(recv_procs);
   _braid_TFree(recv_unums);
   for (m = 0; m < nrecvs; m++)
   {
      _braid_TFree(recv_buffers[m]);
   }
   _braid_TFree(recv_buffers);
   _braid_TFree(requests);
   _braid_TFree(statuses);
   _braid_TFree(r_ca);
   _braid_TFree(r_ta_alloc);
   _braid_TFree(r_fa);
   _braid_TFree(f_ca);
   {
      braid_Int  level, nlevels = _braid_CoreElt(core, nlevels);
      _braid_TFree(_braid_CoreElt(core, rfactors));
      _braid_TFree(_braid_CoreElt(core, tnorm_a));

      for (level = 0; level < nlevels; level++)
      {
         _braid_GridDestroy(core, grids[level]);
      }
   }

   /*-----------------------------------------------------------------------*/
   /* 5. Build the new fine grid hierarchy, then use recv_ua to populate the
    * initial values on grid level 0.  This is done by integrating values to the
    * next C-point the right.  Because we require that rfactor <= cfactor, each
    * C-point either has a corresponding value or has a value in the F-interval
    * immediately to the left that can be integrated.  Communication from the
    * left processor may still be needed. */

#if DEBUG
   printf("%d %d: 5\n", FRefine_count, myproc);
#endif

   /* Initialize new hierarchy */
   _braid_CoreElt(core, gupper)  = f_gupper;
   _braid_CoreElt(core, nrefine) += 1;
   /*braid_SetCFactor(core,  0, cfactor);*/ /* RDF HACKED TEST */
   _braid_InitHierarchy(core, f_grid, 1);

   /* Initialize communication */
   recv_msg = 0;
   send_msg = 0;
   if (f_first > _braid_NextCPoint(f_ilower, cfactor))
   {
      recv_msg = 1;
   }
   if (f_next > _braid_NextCPoint(f_iupper+1, cfactor))
   {
      send_msg = 1;
   }
   _braid_UCommInitBasic(core, 0, recv_msg, send_msg, 0);

#if DEBUG
   printf("%d %d: 6 recv_msg = %d, send_msg = %d\n",
          FRefine_count, myproc, recv_msg, send_msg);
#endif

   /* Start from the right-most point */
   f_i = f_iupper;
   next = f_next;
   while (f_i >= f_ilower)
   {
      /* Find the next value to the left */
      u = NULL;
      for ( ; f_i >= f_ilower; f_i--)
      {
         f_ii = f_i - f_ilower;
         if (recv_ua[f_ii] != NULL)
         {
            u = recv_ua[f_ii];
            break;
         }
      }
      if ((f_i < f_ilower) && (recv_msg))
      {
         f_i = f_ilower-1; /* receive value from left processor */
         _braid_UGetVector(core, 0, f_i, &u);
      }

      /* Integrate the value if needed and set */
      if (u != NULL)
      {
         f_j = f_i;
         f_ci = _braid_NextCPoint(f_i, cfactor);
         if (next > f_ci)
         {
            /* integrate */
            f_hi = _braid_min(f_ci, f_iupper);
            for ( ; f_j < f_hi; f_j++)
            {
               _braid_USetVector(core, 0, f_j, u, 0);
               _braid_Step(core, 0, f_j+1, NULL, u);
            }
         }
         _braid_USetVector(core, 0, f_j, u, 1);
         next = f_i;
         f_i--;
      }
   }

   /* Free up some memory */
   _braid_TFree(recv_ua);

#if DEBUG
   printf("%d %d: 7\n", FRefine_count, myproc);
   fflush(stdout);
#endif

   _braid_UCommWait(core, 0);

#if DEBUG
   printf("%d %d: 8\n", FRefine_count, myproc);
   fflush(stdout);
   FRefine_count++;
#endif

   *refined_ptr = 1;

   return _braid_error_flag;
}

/*----------------------------------------------------------------------------
 * Access to XBraid on grid level
 *----------------------------------------------------------------------------*/

braid_Int
_braid_FAccess(braid_Core     core,
               braid_Int      level,
               braid_Int      done)
{
   braid_App           app         = _braid_CoreElt(core, app);
   _braid_Grid       **grids       = _braid_CoreElt(core, grids);
   braid_AccessStatus  astatus     = _braid_CoreElt(core, astatus);
   braid_Int           iter        = _braid_CoreElt(core, niter);
   braid_Int           nrefine     = _braid_CoreElt(core, nrefine);
   braid_Int           gupper      = _braid_CoreElt(core, gupper);
   braid_Int           access_level= _braid_CoreElt(core, access_level);
   braid_Int           ncpoints    = _braid_GridElt(grids[level], ncpoints);
   braid_Real          *ta         = _braid_GridElt(grids[level], ta);
   braid_Int           ilower      = _braid_GridElt(grids[level], ilower);

   braid_Real     rnorm;
   braid_Vector   u;
   braid_Int      interval, flo, fhi, fi, ci;

   _braid_UCommInitF(core, level);
   
   _braid_GetRNorm(core, -1, &rnorm);

   /* Start from the right-most interval */
   for (interval = ncpoints; interval > -1; interval--)
   {
      _braid_GetInterval(core, level, interval, &flo, &fhi, &ci);

      /* Give access at F-points */
      if (flo <= fhi)
      {
         _braid_UGetVector(core, level, flo-1, &u);
      }
      for (fi = flo; fi <= fhi; fi++)
      {
         _braid_Step(core, level, fi, NULL, u);
         _braid_USetVector(core, level, fi, u, 0);
<<<<<<< HEAD
         _braid_AccessStatusInit( ta[fi-ilower], rnorm, iter, level, nrefine, gupper,
                                  done, 0, braid_ASCaller_FAccess, astatus);
         _braid_AccessVector(core, astatus, u);
=======

         if (access_level >= 1)
         {
            _braid_AccessStatusInit( ta[fi-ilower], rnorm, iter, level, nrefine, gupper,
                                     done, 0, astatus);
            _braid_AccessVector(core, astatus, u);
         }
>>>>>>> 0f290500
      }
      if (flo <= fhi)
      {
         _braid_CoreFcn(core, free)(app, u);
      }

      /* Give access at C-points */
      if ((ci > -1) && (access_level >= 1))
      {
         _braid_UGetVectorRef(core, level, ci, &u);
         _braid_AccessStatusInit( ta[ci-ilower], rnorm, iter, level, nrefine, gupper,
                                  done, 0, braid_ASCaller_FAccess, astatus);
         _braid_AccessVector(core, astatus, u);
      }
   }
   _braid_UCommWait(core, level);

   return _braid_error_flag;
}

/*----------------------------------------------------------------------------
 * Initialize grid hierarchy
 *----------------------------------------------------------------------------*/

braid_Int
_braid_InitHierarchy(braid_Core    core,
                     _braid_Grid  *fine_grid,
                     braid_Int     refined)
{
   MPI_Comm       comm       = _braid_CoreElt(core, comm);
   braid_Int      max_levels = _braid_CoreElt(core, max_levels);
   braid_Int      min_coarse = _braid_CoreElt(core, min_coarse);
   braid_Int     *nrels      = _braid_CoreElt(core, nrels);
   braid_Int      nrdefault  = _braid_CoreElt(core, nrdefault);
   braid_Int      gupper     = _braid_CoreElt(core, gupper);
   braid_Int     *rfactors   = _braid_CoreElt(core, rfactors);
   braid_Int      nlevels    = _braid_CoreElt(core, nlevels);
   _braid_Grid  **grids      = _braid_CoreElt(core, grids);

   /**
    * These are some common index names used to refer to intervals and
    * time points.  Here's what they mean.
    *
    * cfactor            - coarsening factor, fixed on each level
    * ilower, iupper     - lowest and highest time indices on a level for one processor, 
    *                      could be C or F points
    * clower, cupper     - lowest and highest C-point indices on a level for one processor
    *                      analagous to ilower, iupper being projected onto C-points
    * clo, chi           - the coarse level indices for clower and cupper
    * f_iupper, f_ilower - lowest and highest F-point indices on a level
    * c_iupper, c_ilower - lowest and highest time indices on the coarse level 
    *                      (analagous to ilower and iupper, but on the next level down)
    * flo, fhi, ci       - describes an interval [ci, flo, flo+1, ..., fhi] 
    * gclower, gcupper   - global lowest and highest C-point indices on a level
    **/

   braid_Int      level;
   braid_Int      ilower, iupper;
   braid_Int      clower, cupper, cfactor, ncpoints, nupoints;
   braid_Real    *ta;
   braid_Vector  *ua;
   braid_Vector  *va;
   braid_Vector  *fa;

   _braid_Grid   *grid;
   braid_Real    *f_ta;
   braid_Int      i, f_i, f_ilower, clo, chi, gclower, gcupper;

   MPI_Request    request1, request2;
   MPI_Status     status;
   braid_Int      left_proc, right_proc;

   grids[0] = fine_grid;

   /* Do sequential time marching if min_coarse is already reached */
   if ( gupper <= min_coarse )
   {
      max_levels = 1;
      //_braid_CoreElt(core, max_levels) = max_levels;
   }

   /* Allocate space for rfactors (and initialize to zero) */
   ilower = _braid_GridElt(grids[0], ilower);
   iupper = _braid_GridElt(grids[0], iupper);
   rfactors = _braid_CTAlloc(braid_Int, iupper-ilower+2); /* Ensures non-NULL */
   for(i = 0; i < iupper-ilower+2; i++)
   {
      /* We need to ensure an rfactor of 1 for global index 0, and for
       * the case of a user-defined residual function and F-relaxation,
       * a default rfactor value at F-points */
      rfactors[i] = 1; 
   }
   _braid_CoreElt(core, rfactors) = rfactors;

   /* Set up nrels array */
   for (level = 0; level < max_levels; level++)
   {
      if (nrels[level] < 0)
      {
         nrels[level] = nrdefault;
      }
   }

   /* Coarsen global grid to determine nlevels */
   gclower = 0;
   gcupper = gupper;
   for (level = 0; level < max_levels; level++)
   {
      grid = grids[level];
      ilower = _braid_GridElt(grid, ilower);
      iupper = _braid_GridElt(grid, iupper);
      if (level > 0)
      {
         /* Copy ta info from level-1 grid */
         ta       = _braid_GridElt(grid, ta);
         f_ilower = _braid_GridElt(grids[level-1], ilower);
         f_ta     = _braid_GridElt(grids[level-1], ta);
         cfactor  = _braid_GridElt(grids[level-1], cfactor);
         for (i = ilower; i <= iupper; i++)
         {
            _braid_MapCoarseToFine(i, cfactor, f_i);
            ta[i-ilower] = f_ta[f_i-f_ilower];
         }
      }

      _braid_GetCFactor(core, level, &cfactor);
      
      _braid_GridElt(grid, gupper) = gcupper;

      _braid_ProjectInterval(gclower, gcupper, 0, cfactor, &gclower, &gcupper);
      _braid_MapFineToCoarse(gclower, cfactor, gclower);
      _braid_MapFineToCoarse(gcupper, cfactor, gcupper);

      /* Coarsen */
      _braid_ProjectInterval(ilower, iupper, 0, cfactor, &clower, &cupper);
      _braid_MapFineToCoarse(clower, cfactor, clo);
      _braid_MapFineToCoarse(cupper, cfactor, chi);
      ncpoints = chi-clo+1;
      if (ncpoints < 0)
      {
         ncpoints = 0;
      }
      _braid_GridElt(grid, clower)   = clower;
      _braid_GridElt(grid, cupper)   = cupper;
      _braid_GridElt(grid, cfactor)  = cfactor;
      _braid_GridElt(grid, ncpoints) = ncpoints;
      if ( (gclower < gcupper) && (max_levels > level+1) &&
           ((gcupper - gclower) >= min_coarse) )
      {
         /* Initialize the coarse grid */
         _braid_GridInit(core, level+1, clo, chi, &grids[level+1]);
      }
      else
      {
         /* This is the coarsest level */
         if ( (level > 0) || (!refined) )
         {
            /* If this is a true coarse level (it has a fine grid above it in
             * the current hierarchy) or it is a fine level that was not built
             * by refining a coarser grid, then do serial time integration by
             * setting only one C-point and the rest F-points */
            if (ilower == 0)
            {
               ncpoints = 1;
            }
            else
            {
               ncpoints = 0;
            }
            /* clower > cupper indicates empty interval */
            _braid_GridElt(grid, clower)   = ilower;
            _braid_GridElt(grid, cupper)   = 0;
            _braid_GridElt(grid, cfactor)  = gupper+1;
            _braid_GridElt(grid, ncpoints) = ncpoints;
         }

         /* Stop coarsening */
         break;
      }
      
      if(level == 0)
      {   
         /* Allocate space for storage of residual norm at each C-point */
         _braid_CoreElt(core, tnorm_a)  = _braid_CTAlloc(braid_Real, ncpoints);
      }
   }
   nlevels = level+1;
   _braid_CoreElt(core, nlevels) = nlevels;

   /* Allocate ua, va, and fa here */
   for (level = 0; level < nlevels; level++)
   {
      grid = grids[level];
      ilower = _braid_GridElt(grid, ilower);
      iupper = _braid_GridElt(grid, iupper);
      if (level > 0)
      {
         va = _braid_CTAlloc(braid_Vector, iupper-ilower+2);
         fa = _braid_CTAlloc(braid_Vector, iupper-ilower+2);
         _braid_GridElt(grid, va_alloc) = va;
         _braid_GridElt(grid, fa_alloc) = fa;
         _braid_GridElt(grid, va)       = va+1;  /* shift */
         _braid_GridElt(grid, fa)       = fa+1;  /* shift */
      }

      // If on level that only stores C-points
      if ( ((_braid_CoreElt(core, storage) < 0) ||
	    (level < _braid_CoreElt(core, storage))) &&
	    (_braid_CoreElt(core, useshell)!=1) )
      {
         nupoints = _braid_GridElt(grid, ncpoints);   /* only C-points */
      }
      else
      {
         nupoints = iupper-ilower+1;                  /* all points */
      }
      ua = _braid_CTAlloc(braid_Vector, nupoints+1);
      _braid_GridElt(grid, nupoints)  = nupoints;
      _braid_GridElt(grid, ua_alloc)  = ua;
      _braid_GridElt(grid, ua)        = ua+1;  /* shift */
   }

   /* Communicate ta[-1] and ta[iupper-ilower+1] information */
   for (level = 0; level < nlevels; level++)
   {
      grid = grids[level];
      ilower = _braid_GridElt(grid, ilower);
      iupper = _braid_GridElt(grid, iupper);
      ta     = _braid_GridElt(grid, ta);

      if (ilower <= iupper)
      {
         _braid_GetProc(core, level, ilower-1, &left_proc);
         _braid_GetProc(core, level, iupper+1, &right_proc);
         
         /* Post receive to set ta[-1] on each processor*/
         if (left_proc > -1)
         {
            MPI_Irecv(&ta[-1], sizeof(braid_Real), MPI_BYTE,
                      left_proc, 1, comm, &request1);
         }
         else
         {
             /* Place a repeat value to indicate the start of the time-line for this level */
             ta[-1] = ta[0]; 
         }
         /* Post receive to set ta[iupper-ilower+1] on each processor */
         if ( _braid_CoreElt(core, scoarsen) != NULL )
         {
             if (right_proc > -1)
             {
                MPI_Irecv(&ta[iupper-ilower+1], sizeof(braid_Real), MPI_BYTE,
                          right_proc, 1, comm, &request2);
             }
             else
             {
                 /* Place a repeat value to indicate the end the time-line for this level */
                 ta[iupper-ilower+1] = ta[iupper-ilower];
             }
         }

         /* Post send that sets ta[-1] on each processor */
         if (right_proc > -1)
         {
            MPI_Send(&ta[iupper-ilower], sizeof(braid_Real), MPI_BYTE,
                     right_proc, 1, comm);
         }
         /* Post send that sets ta[iupper-ilower+1] on each processor */
         if ( (left_proc > -1) && ( _braid_CoreElt(core, scoarsen) != NULL ) )
         {
            MPI_Send(&ta[0], sizeof(braid_Real), MPI_BYTE, left_proc, 1, comm);
         }

         /* Finish receive */
         if (left_proc > -1)
         {
            MPI_Wait(&request1, &status);
         }
         if ( (right_proc > -1) && ( _braid_CoreElt(core, scoarsen) != NULL ) )
         {
            MPI_Wait(&request2, &status);
         }
      }
   }

   return _braid_error_flag;
}

/*----------------------------------------------------------------------------
 * Print the residual norm at ever C-point for debugging purposes 
 *----------------------------------------------------------------------------*/

braid_Int
_braid_PrintSpatialNorms(braid_Core    core,
                         braid_Real   *rnorms,     /* This processor's local residual norms at C-points */
                         braid_Int     n)          /* Length of the rnorms array */
{
   MPI_Comm       comm       = _braid_CoreElt(core, comm);
   MPI_Comm       comm_world = _braid_CoreElt(core, comm_world);
   _braid_Grid  **grids      = _braid_CoreElt(core, grids);
   braid_Int      cfactor    = _braid_GridElt(grids[0], cfactor);
   braid_Int      gupper     = _braid_CoreElt(core, gupper);

   braid_Int      g_ncpoints = ceil( ((braid_Real) gupper) / ((braid_Real) cfactor ));
   
   braid_Int     *recvcounts = NULL;
   braid_Real    *recvbuf;
   braid_Int     *displs;
   braid_Int      i, p, myid_t, myid_world, my_root_global_rank;

   MPI_Comm_size(comm, &p);
   MPI_Comm_rank(comm_world, &myid_world);
   MPI_Comm_rank(comm, &myid_t);

   /* We need to know all the processor's belonging to the temporal
    * communicator of global rank 0.  It is only these processors that are
    * involved with printing output. */
   my_root_global_rank = myid_world;
   MPI_Bcast(&my_root_global_rank, 1, braid_MPI_INT, 0, comm);

   if(my_root_global_rank == 0)
   {
      if(myid_t == 0)
      {
         recvbuf = _braid_CTAlloc(braid_Real, g_ncpoints);
         recvcounts = _braid_CTAlloc(braid_Int, p);
         displs = _braid_CTAlloc(braid_Int, p);
      }

      /* Rank 0 gather's every processor's number of C-points, which forms the
       * displacements (displs) for the Gatherv call below */ 
      MPI_Gather(&n, 1, braid_MPI_INT, recvcounts, 1, braid_MPI_INT, 0, comm);

      if(myid_t == 0)
      {
         displs[0] = 0;
         for(i = 1; i < p; i++)
         {
            displs[i] = displs[i-1] + recvcounts[i-1];
         }
      }

      /* Gather over comm */
      MPI_Gatherv(rnorms, n, braid_MPI_REAL, recvbuf, recvcounts, displs,
                  braid_MPI_REAL, 0, comm);

      if(myid_t == 0)
      {
         for(i = 0; i < g_ncpoints; i++){
            _braid_printf("  Braid:  time step: %6d, rnorm: %1.2e\n", i*cfactor, recvbuf[i]);
         }
      }

      if(myid_t == 0)
      {
         _braid_TFree(recvbuf);
         _braid_TFree(recvcounts);
         _braid_TFree(displs);
      }
   }

   return _braid_error_flag;
}

/*----------------------------------------------------------------------------
 * Copy the initialized C-points on the fine grid, to all coarse levels.
 * Allows first down cycle to be skipped, in FMG fashion.
 *----------------------------------------------------------------------------*/

braid_Int
_braid_CopyFineToCoarse(braid_Core  core)
{
   braid_App      app     = _braid_CoreElt(core, app);
   _braid_Grid  **grids   = _braid_CoreElt(core, grids);
   braid_Int      nlevels = _braid_CoreElt(core, nlevels);
   
   braid_Int      f_index, index, is_stored, level, f_cfactor;
   braid_Int      ilower, iupper;
   braid_Vector   u, *va;

   for(level = 1; level < nlevels; level++)
   {

      f_cfactor = _braid_GridElt(grids[level-1], cfactor);
      iupper    = _braid_GridElt(grids[level], iupper);
      ilower    = _braid_GridElt(grids[level], ilower);
      va        = _braid_GridElt(grids[level], va);

      /* Loop over all points belonging to this processor, and if a C-point,
       * then carry out spatial coarsening and copy to ua and va */
      for (index=ilower; index<=iupper; index++)
      {
         _braid_MapCoarseToFine(index, f_cfactor, f_index);
         _braid_UGetVector(core, level-1, f_index, &u);
         _braid_Coarsen(core, level, f_index, index, u, &va[index-ilower]);
         
         _braid_CoreFcn(core, free)(app, u);
         _braid_CoreFcn(core, clone)(app, va[index-ilower], &u);
         _braid_USetVectorRef(core, level, index, u);
         _braid_UGetIndex(core, level, index, &is_stored);
         if (is_stored < -1)
         {
	   // TODO free the data in u if is_stored == -1 /!/
            _braid_CoreFcn(core, free)(app, u);
         }
	 else if (is_stored == -1)
	 {
	    _braid_CoreFcn(core, sfree)(app, u);
	 }
 
      }
   }

   return _braid_error_flag;
}

/*----------------------------------------------------------------------------
 * Set the residual norm for iteration iter.  If iter < 0, set the rnorm for the
 * last iteration minus |iter|-1.  Also set the initial residual norm.
 *----------------------------------------------------------------------------*/

braid_Int
_braid_SetRNorm(braid_Core  core,
                braid_Int   iter,
                braid_Real  rnorm)
{
   braid_Real  *rnorms   = _braid_CoreElt(core, rnorms);
   braid_Int    max_iter = _braid_CoreElt(core, max_iter);
   braid_Int    k;

   k = iter;
   if (iter < 0)
   {
      k = _braid_CoreElt(core, niter) + 1 + iter;
   }

   if ((k > -1) && (k <= max_iter)) 
   {
      rnorms[k] = rnorm;

      /* Set initial residual norm if not already set */
      if (k == 0)
      {
         if ( _braid_CoreElt(core, rnorm0) == braid_INVALID_RNORM )
         {
            _braid_CoreElt(core, rnorm0) = rnorm;
         }
      }
   }

   return _braid_error_flag;
}

/*----------------------------------------------------------------------------
 * Get the residual norm for iteration iter.  If iter < 0, get the rnorm for the
 * last iteration minus |iter|-1.
 *----------------------------------------------------------------------------*/

braid_Int
_braid_GetRNorm(braid_Core  core,
                braid_Int   iter,
                braid_Real *rnorm_ptr)
{
   braid_Real  *rnorms   = _braid_CoreElt(core, rnorms);
   braid_Int    max_iter = _braid_CoreElt(core, max_iter);
   braid_Int    k;

   /* Initialize to invalid value */
   *rnorm_ptr = braid_INVALID_RNORM;

   k = iter;
   if (iter < 0)
   {
      k = _braid_CoreElt(core, niter) + 1 + iter;
   }

   if ((k > -1) && (k <= max_iter)) 
   {
      *rnorm_ptr = rnorms[k];
   }

   return _braid_error_flag;
}

/*----------------------------------------------------------------------------
 * Same as SetRNorm, but sets full residual norm
 *----------------------------------------------------------------------------*/

braid_Int
_braid_SetFullRNorm(braid_Core  core,
                    braid_Int   iter,
                    braid_Real  rnorm)
{
   braid_Real  *rnorms   = _braid_CoreElt(core, full_rnorms);
   braid_Int    max_iter = _braid_CoreElt(core, max_iter);
   braid_Int    k;

   if (rnorms == NULL)
   {
      return _braid_error_flag;
   }

   k = iter;
   if (iter < 0)
   {
      k = _braid_CoreElt(core, niter) + 1 + iter;
   }

   if ((k > -1) && (k <= max_iter)) 
   {
      rnorms[k] = rnorm;

      /* Set initial residual norm if not already set */
      if (k == 0)
      {
         if ( _braid_CoreElt(core, full_rnorm0) == braid_INVALID_RNORM )
         {
            _braid_CoreElt(core, full_rnorm0) = rnorm;
         }
      }
   }

   return _braid_error_flag;
}

/*----------------------------------------------------------------------------
 * Same as GetRNorm, but gets full residual norm
 *----------------------------------------------------------------------------*/

braid_Int
_braid_GetFullRNorm(braid_Core  core,
                    braid_Int   iter,
                    braid_Real *rnorm_ptr)
{
   braid_Real  *rnorms   = _braid_CoreElt(core, full_rnorms);
   braid_Int    max_iter = _braid_CoreElt(core, max_iter);
   braid_Int    k;

   /* Initialize to invalid value */
   *rnorm_ptr = braid_INVALID_RNORM;

   if (rnorms == NULL)
   {
      return _braid_error_flag;
   }

   k = iter;
   if (iter < 0)
   {
      k = _braid_CoreElt(core, niter) + 1 + iter;
   }

   if ((k > -1) && (k <= max_iter)) 
   {
      *rnorm_ptr = rnorms[k];
   }

   return _braid_error_flag;
}

/*----------------------------------------------------------------------------
 * Process the error with code ierr raised at the given line and source file
 *----------------------------------------------------------------------------*/

void
_braid_ErrorHandler(const char *filename,
                    braid_Int   line,
                    braid_Int   ierr,
                    const char *msg)
{
   _braid_error_flag |= ierr;

#ifdef braid_PRINT_ERRORS
   if (msg)
   {
      _braid_printf("braid error in file \"%s\", line %d, error code = %d - %s\n",
                    filename, line, ierr, msg);
   }
   else
   {
      _braid_printf("braid error in file \"%s\", line %d, error code = %d\n",
                    filename, line, ierr);
   }
#endif
}
<|MERGE_RESOLUTION|>--- conflicted
+++ resolved
@@ -2708,19 +2708,13 @@
       {
          _braid_Step(core, level, fi, NULL, u);
          _braid_USetVector(core, level, fi, u, 0);
-<<<<<<< HEAD
-         _braid_AccessStatusInit( ta[fi-ilower], rnorm, iter, level, nrefine, gupper,
-                                  done, 0, braid_ASCaller_FAccess, astatus);
-         _braid_AccessVector(core, astatus, u);
-=======
 
          if (access_level >= 1)
          {
             _braid_AccessStatusInit( ta[fi-ilower], rnorm, iter, level, nrefine, gupper,
-                                     done, 0, astatus);
+                                     done, 0, braid_ASCaller_FAccess, astatus);
             _braid_AccessVector(core, astatus, u);
          }
->>>>>>> 0f290500
       }
       if (flo <= fhi)
       {
