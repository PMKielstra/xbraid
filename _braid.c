/*BHEADER**********************************************************************
 * Copyright (c) 2013, Lawrence Livermore National Security, LLC. 
 * Produced at the Lawrence Livermore National Laboratory. Written by 
 * Jacob Schroder, Rob Falgout, Tzanio Kolev, Ulrike Yang, Veselin 
 * Dobrev, et al. LLNL-CODE-660355. All rights reserved.
 * 
 * This file is part of XBraid. Email xbraid-support@llnl.gov for support.
 * 
 * This program is free software; you can redistribute it and/or modify it under
 * the terms of the GNU General Public License (as published by the Free Software
 * Foundation) version 2.1 dated February 1999.
 * 
 * This program is distributed in the hope that it will be useful, but WITHOUT ANY
 * WARRANTY; without even the IMPLIED WARRANTY OF MERCHANTABILITY or FITNESS FOR A
 * PARTICULAR PURPOSE. See the terms and conditions of the GNU General Public
 * License for more details.
 * 
 * You should have received a copy of the GNU Lesser General Public License along
 * with this program; if not, write to the Free Software Foundation, Inc., 59
 * Temple Place, Suite 330, Boston, MA 02111-1307 USA
 *
 ***********************************************************************EHEADER*/

/** \file _braid.c
 * \brief Source code for developer routines.  See braid.h for more information.
 *
 */

#include "_braid.h"
#include "braid_defs.h"
#include "_util.h"
#include "_braid_status.h"

#define DEBUG 0
#define STMG_DEBUG 0

#if DEBUG
braid_Int  FRefine_count = 0;
#endif

braid_Int _braid_error_flag = 0;
FILE    *_braid_printfile  = NULL;

/*----------------------------------------------------------------------------
 * Macros used below
 *----------------------------------------------------------------------------*/

/* Compute number of reals given some number of bytes (use ceiling) */
#define _braid_NBytesToNReals(nbytes, nreals) \
nreals = nbytes / sizeof(braid_Real) + ((nbytes % sizeof(braid_Real)) != 0)

/*----------------------------------------------------------------------------
 * Returns the index interval for 'proc' in a blocked data distribution
 *----------------------------------------------------------------------------*/

braid_Int
_braid_GetBlockDistInterval(braid_Int   npoints,
                            braid_Int   nprocs,
                            braid_Int   proc,
                            braid_Int  *ilower_ptr,
                            braid_Int  *iupper_ptr)
{
   braid_Int  ilower, iupper, quo, rem, p;

   quo = npoints/nprocs;
   rem = npoints%nprocs;

   p = proc;
   ilower = p*quo + (p < rem ? p : rem);
   p = proc+1;
   iupper = p*quo + (p < rem ? p : rem) - 1;

   *ilower_ptr = ilower;
   *iupper_ptr = iupper;

   return _braid_error_flag;
}

/*----------------------------------------------------------------------------
 * Returns the processor that owns 'index' in a blocked data distribution
 * (returns -1 if index is out of range)
 *----------------------------------------------------------------------------*/

braid_Int
_braid_GetBlockDistProc(braid_Int   npoints,
                        braid_Int   nprocs,
                        braid_Int   index,
                        braid_Int  *proc_ptr)
{
   braid_Int      proc, quo, rem, p, q;

   /* Compute processor number */
   if ((index < 0) || (index > (npoints-1)))
   {
      proc = -1;
   }
   else
   {
      quo = npoints/nprocs;
      rem = npoints%nprocs;

      if (quo > 0)
      {
         p = index/(quo+1);
         q = (index - rem*(quo+1))/quo;
         proc = (p < rem ? p : rem+q);
      }
      else
      {
         proc = index;
      }
   }

   *proc_ptr = proc;

   return _braid_error_flag;
}

/*----------------------------------------------------------------------------
 * Returns the index interval for my processor on the finest grid level
 *----------------------------------------------------------------------------*/

braid_Int
_braid_GetDistribution(braid_Core   core,
                       braid_Int   *ilower_ptr,
                       braid_Int   *iupper_ptr)
{
   MPI_Comm   comm    = _braid_CoreElt(core, comm);
   braid_Int  gupper = _braid_CoreElt(core, gupper);
   braid_Int  npoints, nprocs, proc;

   npoints = gupper + 1;
   MPI_Comm_size(comm, &nprocs);
   MPI_Comm_rank(comm, &proc);

   _braid_GetBlockDistInterval(npoints, nprocs, proc, ilower_ptr, iupper_ptr);

   return _braid_error_flag;
}

/*----------------------------------------------------------------------------
 * Returns the processor that owns 'index' on the given grid 'level'
 * (returns -1 if index is out of range)
 *----------------------------------------------------------------------------*/

braid_Int
_braid_GetProc(braid_Core   core,
               braid_Int    level,
               braid_Int    index,
               braid_Int   *proc_ptr)
{
   MPI_Comm       comm   = _braid_CoreElt(core, comm);
   _braid_Grid  **grids  = _braid_CoreElt(core, grids);
   braid_Int      gupper = _braid_CoreElt(core, gupper);
   braid_Int      npoints, nprocs;
   braid_Int      l, cfactor;

   npoints = gupper + 1;
   MPI_Comm_size(comm, &nprocs);
   /* Map index to the finest grid */
   for (l = level-1; l > -1; l--)
   {
      cfactor = _braid_GridElt(grids[l], cfactor);
      _braid_MapCoarseToFine(index, cfactor, index);
   }

   _braid_GetBlockDistProc(npoints, nprocs, index, proc_ptr);

   return _braid_error_flag;
}

/*----------------------------------------------------------------------------
 * Returns the coarsening factor to use on grid 'level'
 *----------------------------------------------------------------------------*/

braid_Int
_braid_GetCFactor(braid_Core   core,
                  braid_Int    level,
                  braid_Int   *cfactor_ptr)
{
   braid_Int     *cfactors  = _braid_CoreElt(core, cfactors);
   braid_Int      cfdefault = _braid_CoreElt(core, cfdefault);
   braid_Int      cfactor;

   if (cfactors[level] != 0)
   {
      cfactor = cfactors[level];
   }
   else
   {
      cfactor = cfdefault;
   }
   *cfactor_ptr = cfactor;

   return _braid_error_flag;
}

/*----------------------------------------------------------------------------
 *----------------------------------------------------------------------------*/

braid_Int
_braid_CommRecvInit(braid_Core           core,
                    braid_Int            level,
                    braid_Int            index,
                    braid_Vector        *vector_ptr,
                    _braid_CommHandle  **handle_ptr)
{
   MPI_Comm            comm = _braid_CoreElt(core, comm);
   braid_App           app  = _braid_CoreElt(core, app);
   _braid_CommHandle  *handle = NULL;
   void               *buffer;
   MPI_Request        *requests;
   MPI_Status         *status;
   braid_Int           proc, size, num_requests;
   braid_BufferStatus bstatus = (braid_BufferStatus)core;

   _braid_GetProc(core, level, index, &proc);
   if (proc > -1)
   {
      handle = _braid_TAlloc(_braid_CommHandle, 1);

      /* Allocate buffer through user routine */
      _braid_BufferStatusInit( 0, 0, bstatus );
      _braid_CoreFcn(core, bufsize)(app, &size, bstatus);
      buffer = malloc(size);

      num_requests = 1;
      requests = _braid_CTAlloc(MPI_Request, num_requests);
      status   = _braid_CTAlloc(MPI_Status, num_requests);
      MPI_Irecv(buffer, size, MPI_BYTE, proc, 0, comm, &requests[0]);

      _braid_CommHandleElt(handle, request_type) = 1; /* recv type = 1 */
      _braid_CommHandleElt(handle, num_requests) = num_requests;
      _braid_CommHandleElt(handle, requests)     = requests;
      _braid_CommHandleElt(handle, status)       = status;
      _braid_CommHandleElt(handle, buffer)       = buffer;
      _braid_CommHandleElt(handle, vector_ptr)   = vector_ptr;
   }

   *handle_ptr = handle;

   return _braid_error_flag;
}

/*----------------------------------------------------------------------------
 *----------------------------------------------------------------------------*/

braid_Int
_braid_CommSendInit(braid_Core           core,
                    braid_Int            level,
                    braid_Int            index,
                    braid_Vector         vector,
                    _braid_CommHandle  **handle_ptr)
{
   MPI_Comm            comm = _braid_CoreElt(core, comm);
   braid_App           app  = _braid_CoreElt(core, app);
   _braid_CommHandle  *handle = NULL;
   void               *buffer;
   MPI_Request        *requests;
   MPI_Status         *status;
   braid_Int           proc, size, num_requests;
   braid_BufferStatus  bstatus   = (braid_BufferStatus)core;
   

   _braid_GetProc(core, level, index+1, &proc);
   if (proc > -1)
   {
      handle = _braid_TAlloc(_braid_CommHandle, 1);

      /* Allocate buffer through user routine */
      _braid_BufferStatusInit( 0, 0, bstatus );
      _braid_CoreFcn(core, bufsize)(app, &size, bstatus);
      buffer = malloc(size);
      
      /* Note that bufpack may return a size smaller than bufsize */ 
      _braid_StatusElt(bstatus, size_buffer) = size;
      _braid_CoreFcn(core, bufpack)(app, vector, buffer, bstatus);
      size = _braid_StatusElt( bstatus, size_buffer );

      num_requests = 1;
      requests = _braid_CTAlloc(MPI_Request, num_requests);
      status   = _braid_CTAlloc(MPI_Status, num_requests);
      MPI_Isend(buffer, size, MPI_BYTE, proc, 0, comm, &requests[0]);

      _braid_CommHandleElt(handle, request_type) = 0; /* send type = 0 */
      _braid_CommHandleElt(handle, num_requests) = num_requests;
      _braid_CommHandleElt(handle, requests)     = requests;
      _braid_CommHandleElt(handle, status)       = status;
      _braid_CommHandleElt(handle, buffer)       = buffer;
   }

   *handle_ptr = handle;

   return _braid_error_flag;
}

/*----------------------------------------------------------------------------
 *----------------------------------------------------------------------------*/

braid_Int
_braid_CommWait(braid_Core          core,
                _braid_CommHandle **handle_ptr)
{
   braid_App           app    = _braid_CoreElt(core, app);
   _braid_CommHandle  *handle = *handle_ptr;

   if (handle != NULL)
   {
      braid_Int      request_type = _braid_CommHandleElt(handle, request_type);
      braid_Int      num_requests = _braid_CommHandleElt(handle, num_requests);
      MPI_Request   *requests     = _braid_CommHandleElt(handle, requests);
      MPI_Status    *status       = _braid_CommHandleElt(handle, status);
      void          *buffer       = _braid_CommHandleElt(handle, buffer);
      braid_BufferStatus bstatus  = (braid_BufferStatus)core;

      MPI_Waitall(num_requests, requests, status);
      
      if (request_type == 1) /* recv type */
      {
         _braid_BufferStatusInit( 0, 0, bstatus );
         braid_Vector  *vector_ptr = _braid_CommHandleElt(handle, vector_ptr);
         _braid_CoreFcn(core, bufunpack)(app, buffer, vector_ptr, bstatus);
      }
      
      _braid_TFree(requests);
      _braid_TFree(status);
      _braid_TFree(handle);
      _braid_TFree(buffer);

      *handle_ptr = NULL;
   }

   return _braid_error_flag;
}

/*----------------------------------------------------------------------------
 * Returns an index into the local u-vector for grid 'level' at point 'index'.
 *----------------------------------------------------------------------------*/

braid_Int
_braid_UGetIndex(braid_Core   core,
                 braid_Int    level,
                 braid_Int    index,
                 braid_Int   *uindex_ptr,
                 braid_Int   *store_flag_ptr)
{
   _braid_Grid        **grids       = _braid_CoreElt(core, grids);
   braid_Int            ilower      = _braid_GridElt(grids[level], ilower);
   braid_Int            iupper      = _braid_GridElt(grids[level], iupper);
   braid_Int            clower      = _braid_GridElt(grids[level], clower);
   braid_Int            cfactor     = _braid_GridElt(grids[level], cfactor);
   braid_Int            uindex, ic, iclo, store_flag;

   uindex = -1;
   store_flag = -2;
   if ((index >= ilower) && (index <= iupper))
   {
      if ( _braid_CoreElt(core, useshell) == 1)
      {
         uindex = index-ilower;
         store_flag = 0;
         // If we are not on a fully-stored point
         // then we only have a shell, the store_flag should be -1
         if ( (_braid_CoreElt(core, storage) < 0) ||
              (level < _braid_CoreElt(core, storage)) )
         {
            if ( !_braid_IsCPoint(index, cfactor) )
            {
               store_flag = -1;
            }
         }
      }
      else
      {
         // If on level that only stores C-points
         if ( (_braid_CoreElt(core, storage) < 0) ||
              (level < _braid_CoreElt(core, storage)) )
         {
            if ( _braid_IsCPoint(index, cfactor) )
            {
               _braid_MapFineToCoarse(index, cfactor, ic);
               _braid_MapFineToCoarse(clower, cfactor, iclo);
               uindex = ic-iclo;
               store_flag = 0;
            }
         }
         else
         {
            uindex = index-ilower;
            store_flag = 0;
         }
      }
   }

   *uindex_ptr = uindex;
   *store_flag_ptr = store_flag;

   return _braid_error_flag;
}

/*----------------------------------------------------------------------------
 * Returns a reference to the local u-vector on grid 'level' at point 'index'.
 * If the u-vector is not stored, returns NULL. The referred u-vector might
 * just be a shell if that feature is used.
 *----------------------------------------------------------------------------*/

braid_Int
_braid_UGetVectorRef(braid_Core     core,
                     braid_Int      level,
                     braid_Int      index,
                     braid_Vector  *u_ptr)
{
   _braid_Grid        **grids = _braid_CoreElt(core, grids);
   braid_Vector        *ua    = _braid_GridElt(grids[level], ua);
   braid_Int            iu, sflag;
   braid_Vector         u = NULL;

   _braid_UGetIndex(core, level, index, &iu, &sflag);
   if (sflag>-2) // We have a full point or a shell (iu>=0)
   {
      u = ua[iu];
   }

   *u_ptr = u;

   return _braid_error_flag;
}

/*----------------------------------------------------------------------------
 * Stores a reference to the local u-vector on grid 'level' at point 'index'.
 * If the shellvector feature is used, the u-vector might be emptied so that
 * only the shell is stored. Otherwise, if the u-vector is not stored, nothing
 * is done.
 *----------------------------------------------------------------------------*/

braid_Int
_braid_USetVectorRef(braid_Core    core,
                     braid_Int     level,
                     braid_Int     index,
                     braid_Vector  u)
{
   _braid_Grid        **grids = _braid_CoreElt(core, grids);
   braid_Vector        *ua    = _braid_GridElt(grids[level], ua);
   braid_Int            iu, sflag;

   _braid_UGetIndex(core, level, index, &iu, &sflag);
   // If sflag ==0, we have a full point, if sflag == -1, we have a shell
   if (sflag == 0)
   {
      ua[iu] = u;
   }
   else if (sflag == -1)
   {
      braid_App    app = _braid_CoreElt(core, app);
      _braid_CoreFcn(core, sfree)(app, u);
      ua[iu] = u;
   }

   return _braid_error_flag;
}

/*----------------------------------------------------------------------------
 * Returns a copy of the u-vector on grid 'level' at point 'index'.  If 'index'
 * is my "receive index" (as set by UCommInit(), for example), the u-vector will
 * be received from a neighbor processor.  If the u-vector is not stored, NULL
 * is returned. The copy might just be a shell if this feature is used.
 *----------------------------------------------------------------------------*/

braid_Int
_braid_UGetVector(braid_Core     core,
                  braid_Int      level,
                  braid_Int      index,
                  braid_Vector  *u_ptr)
{
   braid_App            app         = _braid_CoreElt(core, app);
   _braid_Grid        **grids       = _braid_CoreElt(core, grids);
   braid_Vector        *ua          = _braid_GridElt(grids[level], ua);
   braid_Int            recv_index  = _braid_GridElt(grids[level], recv_index);
   _braid_CommHandle   *recv_handle = _braid_GridElt(grids[level], recv_handle);
   braid_Vector         u = NULL;
   braid_Int            iu, sflag;

   if (index == recv_index)
   {
      /* If a recv was initiated, receive u value from neighbor processor */
      if (recv_index > -1)
      {
         _braid_CommWait(core, &recv_handle);
         _braid_GridElt(grids[level], recv_index)  = -1;
         _braid_GridElt(grids[level], recv_handle) = recv_handle;
         u = ua[-1];
      }
   }
   else
   {
      _braid_UGetIndex(core, level, index, &iu, &sflag);
      if (sflag == 0)
      {
         _braid_CoreFcn(core, clone)(app, ua[iu], &u);
      }
      else if (sflag == -1)
      {
         // In this case, sclone != NULL
         _braid_CoreFcn(core, sclone)(app, ua[iu], &u);
      }
   }

   *u_ptr = u;

   return _braid_error_flag;
}

/*----------------------------------------------------------------------------
 * Stores the u-vector on grid 'level' at point 'index'.  If 'index' is my "send
 * index", a send is initiated to a neighbor processor.  If 'move' is true, the
 * u-vector is moved into core storage instead of copied.  If the u-vector is
 * not stored, nothing is done or only the shell is copied/moved when the shellvector
 * feature is used.
 *----------------------------------------------------------------------------*/

braid_Int
_braid_USetVector(braid_Core    core,
                  braid_Int     level,
                  braid_Int     index,
                  braid_Vector  u,
                  braid_Int     move)
{
   braid_App            app         = _braid_CoreElt(core, app);
   _braid_Grid        **grids       = _braid_CoreElt(core, grids);
   braid_Vector        *ua          = _braid_GridElt(grids[level], ua);
   braid_Int            send_index  = _braid_GridElt(grids[level], send_index);
   _braid_CommHandle   *send_handle = _braid_GridElt(grids[level], send_handle);
   braid_Int            iu, sflag;

   if (index == send_index)
   {
      /* Post send to neighbor processor */
      _braid_CommSendInit(core, level, index, u, &send_handle);
      _braid_GridElt(grids[level], send_index)  = -1;
      _braid_GridElt(grids[level], send_handle) = send_handle;
   }

   _braid_UGetIndex(core, level, index, &iu, &sflag);
   if (sflag == 0) // We have a full point
   {
      if (ua[iu] != NULL)
      {
         _braid_CoreFcn(core, free)(app, ua[iu]);
      }
      if (move)
      {
         ua[iu] = u;                                   /* move the vector */
      }
      else
      {
         _braid_CoreFcn(core, clone)(app, u, &ua[iu]); /* copy the vector */
      }
   }
   else if (sflag == -1) // We have a shell
   {
      if (ua[iu] != NULL)
      {
         _braid_CoreFcn(core, free)(app, ua[iu]);
      }
      if (move)
      {
         // We are on an F-point, with shellvector option. We only keep the shell.
         _braid_CoreFcn(core, sfree)(app, u);
         ua[iu] = u;                                   /* move the vector */
      }
      else
      {
         _braid_CoreFcn(core, sclone)(app, u, &ua[iu]); /* copy the vector */
      }
   }
   else if (move) // We store nothing
   {
      _braid_CoreFcn(core, free)(app, u);              /* free the vector */
   }

   return _braid_error_flag;
}

/*----------------------------------------------------------------------------
 * Basic communication (from the left, to the right)
 *----------------------------------------------------------------------------*/

braid_Int
_braid_UCommInitBasic(braid_Core  core,
                      braid_Int   level,
                      braid_Int   recv_msg,
                      braid_Int   send_msg,
                      braid_Int   send_now)
{
   _braid_Grid        **grids       = _braid_CoreElt(core, grids);
   braid_Int            ilower      = _braid_GridElt(grids[level], ilower);
   braid_Int            iupper      = _braid_GridElt(grids[level], iupper);
   braid_Vector        *ua          = _braid_GridElt(grids[level], ua);
   braid_Int            recv_index  = -1;
   braid_Int            send_index  = -1;
   _braid_CommHandle   *recv_handle = NULL;
   _braid_CommHandle   *send_handle = NULL;
   braid_Int            iu, sflag;

   /* Post receive */
   if (recv_msg)
   {
      recv_index = ilower-1;
      _braid_CommRecvInit(core, level, recv_index, &ua[-1], &recv_handle);
   }

   /* Post send */
   if (send_msg)
   {
      send_index = iupper;
      if (send_now)
      {
         _braid_UGetIndex(core, level, send_index, &iu, &sflag);
         if (sflag < 0)
         {
            // We should never get here : we do not communicate shells...
            abort();
         }
         _braid_CommSendInit(core, level, send_index, ua[iu], &send_handle);
         send_index = -1;
      }
   }

   _braid_GridElt(grids[level], recv_index)  = recv_index ;
   _braid_GridElt(grids[level], send_index)  = send_index ;
   _braid_GridElt(grids[level], recv_handle) = recv_handle;
   _braid_GridElt(grids[level], send_handle) = send_handle;

   return _braid_error_flag;
}

/*----------------------------------------------------------------------------
 * Working on all intervals
 *----------------------------------------------------------------------------*/

braid_Int
_braid_UCommInit(braid_Core  core,
                 braid_Int   level)
{
   _braid_Grid        **grids       = _braid_CoreElt(core, grids);
   braid_Int            ilower      = _braid_GridElt(grids[level], ilower);
   braid_Int            iupper      = _braid_GridElt(grids[level], iupper);
   braid_Int            cfactor     = _braid_GridElt(grids[level], cfactor);
   braid_Vector        *ua          = _braid_GridElt(grids[level], ua);
   braid_Int            recv_index  = -1;
   braid_Int            send_index  = -1;
   _braid_CommHandle   *recv_handle = NULL;
   _braid_CommHandle   *send_handle = NULL;
   braid_Int            iu, sflag;
   
   /* Note that this routine works for the case of all points being C-points, 
    * i.e., cfactor = 1.  A send and receive are always posted. */

   if (ilower <= iupper)
   {
      /* Post receive */
      _braid_CommRecvInit(core, level, ilower-1, &ua[-1], &recv_handle);
      recv_index = ilower-1;
      
      /* Only post send if iupper is a C-point, otherwise compute and send later */
      if ( _braid_IsCPoint(iupper, cfactor) )
      {
         _braid_UGetIndex(core, level, iupper, &iu, &sflag);
         _braid_CommSendInit(core, level, iupper, ua[iu], &send_handle);
         send_index = -1;
      }
      else
      {
         send_index = iupper;
      }
   }

   _braid_GridElt(grids[level], recv_index)  = recv_index ;
   _braid_GridElt(grids[level], send_index)  = send_index ;
   _braid_GridElt(grids[level], recv_handle) = recv_handle;
   _braid_GridElt(grids[level], send_handle) = send_handle;

   return _braid_error_flag;
}

/*----------------------------------------------------------------------------
 * Working only on F-pt intervals
 *----------------------------------------------------------------------------*/

braid_Int
_braid_UCommInitF(braid_Core  core,
                  braid_Int   level)
{
   _braid_Grid        **grids       = _braid_CoreElt(core, grids);
   braid_Int            ilower      = _braid_GridElt(grids[level], ilower);
   braid_Int            iupper      = _braid_GridElt(grids[level], iupper);
   braid_Int            cfactor     = _braid_GridElt(grids[level], cfactor);
   braid_Vector        *ua          = _braid_GridElt(grids[level], ua);
   braid_Int            recv_index  = -1;
   braid_Int            send_index  = -1;
   _braid_CommHandle   *recv_handle = NULL;
   _braid_CommHandle   *send_handle = NULL;
   braid_Int            iu, sflag;

   if (ilower <= iupper)
   {
      /* Only post receive if ilower is an F-point */
      if ( _braid_IsFPoint(ilower, cfactor) )
      {
         _braid_CommRecvInit(core, level, ilower-1, &ua[-1], &recv_handle);
         recv_index = ilower-1;
      }

      /* Only post send if iupper is a C-point and iupper+1 is an F-point.  This
       * check allows for the case of cfactor=1, i.e., all C-points.  Otherwise, 
       * if iupper+1 is an F-point, set send_index, so that when that point is 
       * computed later, it is sent. */
      if ( _braid_IsCPoint(iupper, cfactor) && _braid_IsFPoint(iupper+1, cfactor))
      {
         _braid_UGetIndex(core, level, iupper, &iu, &sflag);
         _braid_CommSendInit(core, level, iupper, ua[iu], &send_handle);
         send_index = -1;
      }
      else if ( _braid_IsFPoint(iupper+1, cfactor) )
      {
         send_index = iupper;
      }
   }

   _braid_GridElt(grids[level], recv_index)  = recv_index ;
   _braid_GridElt(grids[level], send_index)  = send_index ;
   _braid_GridElt(grids[level], recv_handle) = recv_handle;
   _braid_GridElt(grids[level], send_handle) = send_handle;

   return _braid_error_flag;
}

/*----------------------------------------------------------------------------
 * Finish up communication
 *----------------------------------------------------------------------------*/

braid_Int
_braid_UCommWait(braid_Core  core,
                 braid_Int   level)
{
   _braid_Grid        **grids       = _braid_CoreElt(core, grids);
   _braid_CommHandle   *recv_handle = _braid_GridElt(grids[level], recv_handle);
   _braid_CommHandle   *send_handle = _braid_GridElt(grids[level], send_handle);

   _braid_CommWait(core, &recv_handle);
   _braid_CommWait(core, &send_handle);
   _braid_GridElt(grids[level], recv_index)  = -1;
   _braid_GridElt(grids[level], send_index)  = -1;
   _braid_GridElt(grids[level], recv_handle) = recv_handle;
   _braid_GridElt(grids[level], send_handle) = send_handle;

   return _braid_error_flag;
}

/*----------------------------------------------------------------------------
 *----------------------------------------------------------------------------*/

braid_Int
_braid_GetInterval(braid_Core   core,
                   braid_Int    level,
                   braid_Int    interval_index,
                   braid_Int   *flo_ptr,
                   braid_Int   *fhi_ptr,
                   braid_Int   *ci_ptr)
{
   _braid_Grid  **grids   = _braid_CoreElt(core, grids);
   braid_Int      ilower  = _braid_GridElt(grids[level], ilower);
   braid_Int      iupper  = _braid_GridElt(grids[level], iupper);
   braid_Int      clower  = _braid_GridElt(grids[level], clower);
   braid_Int      cupper  = _braid_GridElt(grids[level], cupper);
   braid_Int      cfactor = _braid_GridElt(grids[level], cfactor);
   braid_Int      flo, fhi, ci;

   flo = ilower;
   fhi = iupper;
   ci  = -1;

   if ( _braid_IsCPoint(clower, cfactor) )
   {
      flo = clower + (interval_index-1)*cfactor + 1;
      fhi = clower + (interval_index  )*cfactor - 1;
      if (flo < ilower)
      {
         flo = ilower;
      }
      if (fhi > iupper)
      {
         fhi = iupper;
      }

      ci = clower + interval_index*cfactor;
      if (ci > cupper)
      {
         ci = -1;  /* return -1 if no C-points */
      }
   }

   *flo_ptr = flo;
   *fhi_ptr = fhi;
   *ci_ptr  = ci;

   return _braid_error_flag;
}

/*----------------------------------------------------------------------------
 *----------------------------------------------------------------------------*/

braid_Int
_braid_AccessVector(braid_Core          core,
                    braid_AccessStatus  status,
                    braid_Vector        u)
{
   braid_App      app    = _braid_CoreElt(core, app);

   _braid_CoreFcn(core, access)(app, u, status);

   return _braid_error_flag;
}

/*----------------------------------------------------------------------------
 * Get an initial guess for ustop to use in the step routine (implicit schemes)
 * This vector may just be a shell. User should be able to deal with it
 *----------------------------------------------------------------------------*/

braid_Int
_braid_GetUInit(braid_Core     core,
                braid_Int      level,
                braid_Int      index,
                braid_Vector   u,
                braid_Vector  *ustop_ptr)
{
   _braid_Grid    **grids    = _braid_CoreElt(core, grids);
   braid_Int        ilower   = _braid_GridElt(grids[level], ilower);
   braid_Int        storage  = _braid_CoreElt(core, storage);
   braid_Vector    *va       = _braid_GridElt(grids[level], va);

   braid_Vector     ustop = *ustop_ptr;
   braid_Int        ii;

   ii = index-ilower;

   _braid_UGetVectorRef(core, level, index, &ustop);

   /* If ustop is NULL, then storage is only at C-points on this level and this
    * is an F-point.  See the comment block around FRestrict() for the fixed-point
    * logic behind our choices in ustop. */
   if( ustop == NULL)
   {
      if( (level == 0) || ( storage == -2 ) )
      {
         ustop = u;
      }
      else
      {
         ustop = va[ii];
      }
   }

   /* If you have storage at this point, use it, unless you're in compatibility mode (-2). */
   else if( storage == -2 )
   {
      if ( _braid_CoreElt(core, useshell) == 1)
      {
         // Should not happen, ustop is never NULL with useshell option
         // unless there are inconsistent options (i.e. useshell && storage==-2)
         abort();
      }
      ustop = u;
   }

   *ustop_ptr = ustop;

   return _braid_error_flag;
}

/*----------------------------------------------------------------------------
 * Integrate one time step
 *----------------------------------------------------------------------------*/

braid_Int
_braid_Step(braid_Core     core,
            braid_Int      level,
            braid_Int      index,
            braid_Int      calling_function,
            braid_Vector   ustop,
            braid_Vector   u)
{
   braid_App        app      = _braid_CoreElt(core, app);
   braid_Real       tol      = _braid_CoreElt(core, tol);
   braid_Int        iter     = _braid_CoreElt(core, niter);
   braid_Int       *rfactors = _braid_CoreElt(core, rfactors);
   _braid_Grid    **grids    = _braid_CoreElt(core, grids);
   braid_StepStatus status   = (braid_StepStatus)core;
   braid_Int        nrefine  = _braid_CoreElt(core, nrefine);
   braid_Int        gupper   = _braid_CoreElt(core, gupper);
   braid_Int        ilower   = _braid_GridElt(grids[level], ilower);
   braid_Real      *ta       = _braid_GridElt(grids[level], ta);
   braid_Vector    *fa       = _braid_GridElt(grids[level], fa);

   braid_Int        ii;

   ii = index-ilower;
<<<<<<< HEAD
   _braid_StepStatusInit(ta[ii-1], ta[ii], tol, iter, level, nrefine, gupper,
                         calling_function, status);
=======
   _braid_StepStatusInit(ta[ii-1], ta[ii], index-1, tol, iter, level, nrefine, gupper, status);
>>>>>>> afe974fc

   /* If ustop is set to NULL, use a default approach for setting it */
   if (ustop == NULL)
   {
      _braid_GetUInit(core, level, index, u, &ustop);
   }

   if (level == 0)
   {
      _braid_CoreFcn(core, step)(app, ustop, NULL, u, status);
      rfactors[ii] = _braid_StatusElt(status, rfactor);
      if ( !_braid_CoreElt(core, r_space) && _braid_StatusElt(status, r_space) )
            _braid_CoreElt(core, r_space) = 1;
   }     
   else
   {
      if ( _braid_CoreElt(core, residual) == NULL )
      {
         _braid_CoreFcn(core, step)(app, ustop, NULL, u, status);
         if(fa[ii] != NULL)
         {
            _braid_CoreFcn(core, sum)(app, 1.0, fa[ii], 1.0, u);
         }
      }
      else
      {
         _braid_CoreFcn(core, step)(app, ustop, fa[ii], u, status);
      }
   }

   return _braid_error_flag;
}

/*----------------------------------------------------------------------------
 * Compute residual
 *----------------------------------------------------------------------------*/

braid_Int
_braid_Residual(braid_Core     core,
                braid_Int      level,
                braid_Int      index,
                braid_Vector   ustop,
                braid_Vector   r)
{
   braid_App        app      = _braid_CoreElt(core, app);
   braid_Real       tol      = _braid_CoreElt(core, tol);
   braid_Int        iter     = _braid_CoreElt(core, niter);
   braid_Int       *rfactors = _braid_CoreElt(core, rfactors);
   _braid_Grid    **grids    = _braid_CoreElt(core, grids);
   braid_StepStatus status   = (braid_StepStatus)core;
   braid_Int        nrefine  = _braid_CoreElt(core, nrefine);
   braid_Int        gupper   = _braid_CoreElt(core, gupper);
   braid_Int        ilower   = _braid_GridElt(grids[level], ilower);
   braid_Real      *ta       = _braid_GridElt(grids[level], ta);

   braid_Vector     rstop;
   braid_Int        ii;

   ii = index-ilower;
<<<<<<< HEAD
   _braid_StepStatusInit(ta[ii-1], ta[ii], tol, iter, level, nrefine, gupper, -1, status);
=======
   _braid_StepStatusInit(ta[ii-1], ta[ii], index-1, tol, iter, level, nrefine, gupper, status);
>>>>>>> afe974fc
   if ( _braid_CoreElt(core, residual) == NULL )
   {
      /* By default: r = ustop - \Phi(ustart)*/
      _braid_GetUInit(core, level, index, r, &rstop);
      _braid_CoreFcn(core, step)(app, rstop, NULL, r, status);
      _braid_CoreFcn(core, sum)(app, 1.0, ustop, -1.0, r);
      if (level == 0)
      {
         /*TODO Remove this line after modifing the _braid_StatusSetRFactor to set the rfactor in the array directly */
         rfactors[ii] = _braid_StatusElt(status, rfactor);
         /* TODO : Remove these two lines, which are now useless since core==status */
         if ( !_braid_CoreElt(core, r_space) && _braid_StatusElt(status, r_space) )
               _braid_CoreElt(core, r_space) = 1;
      }
   }
   else
   {
      /* Call the user's residual routine */
      _braid_CoreFcn(core, residual)(app, ustop, r, status);
   }

   return _braid_error_flag;
}

/*----------------------------------------------------------------------------
 * Compute FAS residual = f - residual
 *----------------------------------------------------------------------------*/

braid_Int
_braid_FASResidual(braid_Core     core,
                   braid_Int      level,
                   braid_Int      index,
                   braid_Vector   ustop,
                   braid_Vector   r)
{
   braid_App        app    = _braid_CoreElt(core, app);
   _braid_Grid    **grids  = _braid_CoreElt(core, grids);
   braid_Int        ilower = _braid_GridElt(grids[level], ilower);
   braid_Vector    *fa     = _braid_GridElt(grids[level], fa);

   braid_Int        ii;

   _braid_Residual(core, level, index, ustop, r);
   if (level == 0)
   {
      _braid_CoreFcn(core, sum)(app, 0.0, r, -1.0, r);
   }
   else
   {
      ii = index-ilower;
      if(fa[ii] == NULL)
      {
         _braid_CoreFcn(core, sum)(app, 0.0, r, -1.0, r);
      }
      else
      {
         _braid_CoreFcn(core, sum)(app, 1.0, fa[ii], -1.0, r);
      }
   }

   return _braid_error_flag;
}

/*----------------------------------------------------------------------------
 * Coarsen in space
 *----------------------------------------------------------------------------*/

braid_Int
_braid_Coarsen(braid_Core     core,
               braid_Int      level,    /* coarse level */
               braid_Int      f_index,  /* fine index */
               braid_Int      c_index,  /* coarse index */
               braid_Vector   fvector,
               braid_Vector  *cvector)
{
   braid_App      app             = _braid_CoreElt(core, app);
   _braid_Grid  **grids           = _braid_CoreElt(core, grids);
   braid_CoarsenRefStatus cstatus = (braid_CoarsenRefStatus)core;
   braid_Int      nrefine         = _braid_CoreElt(core, nrefine);
   braid_Int      gupper          = _braid_CoreElt(core, gupper);
   braid_Int      c_ilower        = _braid_GridElt(grids[level], ilower);
   braid_Int      f_ilower        = _braid_GridElt(grids[level-1], ilower);
   braid_Real    *c_ta            = _braid_GridElt(grids[level], ta);
   braid_Real    *f_ta            = _braid_GridElt(grids[level-1], ta);

   braid_Int      c_ii = c_index-c_ilower;
   braid_Int      f_ii = f_index-f_ilower;
   
   if ( _braid_CoreElt(core, scoarsen) == NULL )
   {
      /* No spatial coarsening needed, just clone the fine vector.*/
      _braid_CoreFcn(core, clone)(app, fvector, cvector);
   }
   else
   {
      /* Call the user's coarsening routine */
      _braid_CoarsenRefStatusInit(f_ta[f_ii], f_ta[f_ii-1], f_ta[f_ii+1], 
                                  c_ta[c_ii-1], c_ta[c_ii+1],
                                  level-1, nrefine, gupper, cstatus);
      _braid_CoreFcn(core, scoarsen)(app, fvector, cvector, cstatus);
   }
   return _braid_error_flag;
}

/*----------------------------------------------------------------------------
 * Refine in space (basic routine)
 *----------------------------------------------------------------------------*/

braid_Int
_braid_RefineBasic(braid_Core     core,
                   braid_Int      level,    /* fine level */
                   braid_Real    *f_ta,     /* pointer into fine time array */
                   braid_Real    *c_ta,     /* pointer into coarse time array */
                   braid_Vector   cvector,
                   braid_Vector  *fvector)
{
   braid_App              app     = _braid_CoreElt(core, app);
   braid_CoarsenRefStatus cstatus = (braid_CoarsenRefStatus)core;
   braid_Int              nrefine = _braid_CoreElt(core, nrefine);
   braid_Int              gupper  = _braid_CoreElt(core, gupper);

   if ( _braid_CoreElt(core, scoarsen) == NULL )
   {
      /* No spatial refinement needed, just clone the fine vector.*/
      _braid_CoreFcn(core, clone)(app, cvector, fvector);
   }
   else
   {
      /* Call the user's refinement routine */
      _braid_CoarsenRefStatusInit(f_ta[0], f_ta[-1], f_ta[+1], c_ta[-1], c_ta[+1],
                                  level, nrefine, gupper, cstatus);
      _braid_CoreFcn(core, srefine)(app, cvector, fvector, cstatus);
   }

   return _braid_error_flag;
}

/*----------------------------------------------------------------------------
 * Refine in space
 *----------------------------------------------------------------------------*/

braid_Int
_braid_Refine(braid_Core     core,
              braid_Int      level,    /* fine level */
              braid_Int      f_index,  /* fine index */
              braid_Int      c_index,  /* coarse index */
              braid_Vector   cvector,
              braid_Vector  *fvector)
{
   _braid_Grid  **grids           = _braid_CoreElt(core, grids);
   braid_Int      f_ilower        = _braid_GridElt(grids[level], ilower);
   braid_Int      c_ilower        = _braid_GridElt(grids[level+1], ilower);
   braid_Real    *f_ta            = _braid_GridElt(grids[level], ta);
   braid_Real    *c_ta            = _braid_GridElt(grids[level+1], ta);

   braid_Int      c_ii = c_index-c_ilower;
   braid_Int      f_ii = f_index-f_ilower;

   _braid_RefineBasic(core, level, &f_ta[f_ii], &c_ta[c_ii], cvector, fvector);

   return _braid_error_flag;
}

/*----------------------------------------------------------------------------
 * Create a new grid object
 *----------------------------------------------------------------------------*/

braid_Int
_braid_GridInit(braid_Core     core,
                braid_Int      level,
                braid_Int      ilower,
                braid_Int      iupper,
                _braid_Grid  **grid_ptr)
{
   _braid_Grid   *grid;
   braid_Real    *ta;

   grid = _braid_CTAlloc(_braid_Grid, 1);
   
   _braid_GridElt(grid, level)  = level;
   _braid_GridElt(grid, ilower) = ilower;
   _braid_GridElt(grid, iupper) = iupper;
   _braid_GridElt(grid, recv_index) = -1;
   _braid_GridElt(grid, send_index) = -1;
   
   /* Store each processor's time slice, plus one time value to the left 
    * and to the right */
   ta = _braid_CTAlloc(braid_Real, iupper-ilower+3);
   _braid_GridElt(grid, ta_alloc) = ta;
   _braid_GridElt(grid, ta)       = ta+1;  /* shift */
   
   *grid_ptr = grid;

   return _braid_error_flag;
}

/*----------------------------------------------------------------------------
 *----------------------------------------------------------------------------*/

braid_Int
_braid_GridClean(braid_Core    core,
                 _braid_Grid  *grid)
{
   braid_App      app      = _braid_CoreElt(core, app);
   braid_Int      ilower   = _braid_GridElt(grid, ilower);
   braid_Int      iupper   = _braid_GridElt(grid, iupper);
   braid_Int      nupoints = _braid_GridElt(grid, nupoints);
   braid_Vector  *ua       = _braid_GridElt(grid, ua);
   braid_Vector  *va       = _braid_GridElt(grid, va);
   braid_Vector  *fa       = _braid_GridElt(grid, fa);
   braid_Vector  *ua_alloc = _braid_GridElt(grid, ua_alloc);
   braid_Vector  *va_alloc = _braid_GridElt(grid, va_alloc);
   braid_Vector  *fa_alloc = _braid_GridElt(grid, fa_alloc);
   
   braid_Int      ii;

   if (ua_alloc)
   {
      for (ii = 0; ii < nupoints; ii++)
      {
         if (ua[ii] != NULL)
         {
            _braid_CoreFcn(core, free)(app, ua[ii]);
            ua[ii] = NULL;
         }
      }
   }
   if (va_alloc)
   {
      for (ii = -1; ii <= (iupper-ilower); ii++)
      {
         if (va[ii] != NULL)
         {
            _braid_CoreFcn(core, free)(app, va[ii]);
            va[ii] = NULL;
         }
      }
   }
   if (fa_alloc)
   {
      for (ii = -1; ii <= (iupper-ilower); ii++)
      {
         if (fa[ii] != NULL)
         {
            _braid_CoreFcn(core, free)(app, fa[ii]);
            fa[ii] = NULL;
         }
      }
   }

   return _braid_error_flag;
}

/*----------------------------------------------------------------------------
 *----------------------------------------------------------------------------*/

braid_Int
_braid_GridDestroy(braid_Core    core,
                   _braid_Grid  *grid)
{
   if (grid)
   {
      braid_Vector  *ua_alloc = _braid_GridElt(grid, ua_alloc);
      braid_Real    *ta_alloc = _braid_GridElt(grid, ta_alloc);
      braid_Vector  *va_alloc = _braid_GridElt(grid, va_alloc);
      braid_Vector  *fa_alloc = _braid_GridElt(grid, fa_alloc);

      _braid_GridClean(core, grid);

      if (ua_alloc)
      {
         _braid_TFree(ua_alloc);
      }
      if (ta_alloc)
      {
         _braid_TFree(ta_alloc);
      }
      if (va_alloc)
      {
         _braid_TFree(va_alloc);
      }
      if (fa_alloc)
      {
         _braid_TFree(fa_alloc);
      }

      _braid_TFree(grid);
   }
   return _braid_error_flag;
}

/*----------------------------------------------------------------------------
 * Set initial guess at C-points, and initialize shell at F-points when using
 * shell vectors.
 *----------------------------------------------------------------------------*/

braid_Int
_braid_InitGuess(braid_Core  core,
                 braid_Int   level)
{
   braid_App      app      = _braid_CoreElt(core, app);
   braid_Int      seq_soln = _braid_CoreElt(core, seq_soln);
   _braid_Grid  **grids    = _braid_CoreElt(core, grids);
   braid_Int      ilower   = _braid_GridElt(grids[level], ilower);
   braid_Int      iupper   = _braid_GridElt(grids[level], iupper);
   braid_Int      clower   = _braid_GridElt(grids[level], clower);
   braid_Int      cupper   = _braid_GridElt(grids[level], cupper);
   braid_Int      cfactor  = _braid_GridElt(grids[level], cfactor);
   braid_Real    *ta       = _braid_GridElt(grids[level], ta);
   braid_Vector  *va       = _braid_GridElt(grids[level], va);

   braid_Vector   u;
   braid_Int      i, iu, sflag;

   if ( (level == 0) && (seq_soln == 1) )
   {
      /* If first processor, grab initial condition */
      if(ilower == 0)
      {
         _braid_CoreFcn(core, init)(app, ta[0], &u);
         _braid_USetVector(core, 0, 0, u, 0);
         ilower += 1;
      }
      /* Else, receive point to the left */
      else
      {
         _braid_UCommInitBasic(core, 0, 1, 0, 0);     /* Post receive to the left*/
         _braid_UGetVector(core, 0, ilower-1, &u);    /* Wait on receive */
      }

      /* Set Flag so that USetVector initiates send when iupper is available */
      _braid_GridElt(grids[level], send_index)  = iupper;

      /* Initialize all points on the finest grid with sequential time marching */
      for(i = ilower; i <= iupper; i++)
      {
         _braid_Step(core, 0, i, -1, NULL, u);       /* Step forward */
         _braid_USetVector(core, 0, i, u, 0);    /* Store: copy u into core,
                                                    sending to left if needed */
      }

      _braid_UCommWait(core, 0);                 /* Wait on comm to finish */
   }
   else if (level == 0)
   {
      if (_braid_CoreElt(core, useshell)==1)
      {
         for (i = ilower; i <=iupper; i++)
         {
            if (_braid_IsCPoint(i,cfactor))
            {
               // We are on a C-point, init full vector
               _braid_CoreFcn(core, init)(app, ta[i-ilower], &u);
            }
            else
            {
               // We are on a F-point, init shell only
               _braid_CoreFcn(core, sinit)(app, ta[i-ilower], &u);
            }
            _braid_USetVectorRef(core, level, i, u);
         }
      }
      else
      {
         /* Only initialize the C-points on the finest grid */
         for (i = clower; i <= cupper; i += cfactor)
         {
            _braid_CoreFcn(core, init)(app, ta[i-ilower], &u);
            _braid_USetVectorRef(core, level, i, u);
         }
      }
   }
   else
   {
      for (i = ilower; i <= iupper; i++)
      {
         _braid_UGetIndex(core, level, i, &iu, &sflag);
         if (sflag == 0) // Full point
         {
            _braid_CoreFcn(core, clone)(app, va[i-ilower], &u);
            _braid_USetVectorRef(core, level, i, u);
         }
         else if (sflag == -1) // Shell
         {
            _braid_CoreFcn(core, sclone)(app, va[i-ilower], &u);
            _braid_USetVectorRef(core, level, i, u);
         }
      }
   }

   return _braid_error_flag;
}

/*----------------------------------------------------------------------------
 *----------------------------------------------------------------------------*/

braid_Int
_braid_ComputeFullRNorm(braid_Core  core,
                        braid_Int   level,
                        braid_Real *return_rnorm)
{
   MPI_Comm           comm        = _braid_CoreElt(core, comm);
   braid_App          app         = _braid_CoreElt(core, app);
   braid_Real         tol         = _braid_CoreElt(core, tol);
   braid_Int          iter        = _braid_CoreElt(core, niter);
   _braid_Grid      **grids       = _braid_CoreElt(core, grids);
   braid_StepStatus   status      = (braid_StepStatus)core;
   braid_Int          nrefine     = _braid_CoreElt(core, nrefine);
   braid_Int          gupper      = _braid_CoreElt(core, gupper);
   braid_Int          ncpoints    = _braid_GridElt(grids[level], ncpoints);
   braid_Int          tnorm       = _braid_CoreElt(core, tnorm);
   braid_Real        *ta          = _braid_GridElt(grids[level], ta);
   braid_Int          ilower      = _braid_GridElt(grids[level], ilower);
   _braid_CommHandle *send_handle;
   braid_Int          send_index;

   braid_Int        flo, fhi, fi, ci, ii, interval;
   braid_Real       rnorm_temp, rnorm = 0, global_rnorm = 0;
   braid_Vector     u, r;

   _braid_UCommInit(core, level);

   /* Start from the right-most interval. */
   for (interval = ncpoints; interval > -1; interval--)
   {
      _braid_GetInterval(core, level, interval, &flo, &fhi, &ci);
      if (flo <= fhi)
      {
         _braid_UGetVector(core, level, flo-1, &u);
      }
      else if (ci > 0)
      {
         _braid_UGetVector(core, level, ci-1, &u);
      }

      /* Generate F-points and get residual. */
      for (fi = flo; fi <= fhi; fi++)
      {
         _braid_CoreFcn(core, clone)(app, u, &r);
         _braid_Step(core, level, fi, -1, NULL, u);

         /* Update local processor norm. */
         ii = fi-ilower;
<<<<<<< HEAD
         _braid_StepStatusInit(ta[ii-1], ta[ii], tol, iter, level, nrefine, gupper, -1, status);
=======
         _braid_StepStatusInit(ta[ii-1], ta[ii], fi-1, tol, iter, level, nrefine, gupper, status);
>>>>>>> afe974fc
         _braid_CoreFcn(core, full_rnorm_res)(app, u, r, status);
         _braid_CoreFcn(core, spatialnorm)(app, r, &rnorm_temp); 
         if(tnorm == 1)       /* one-norm */ 
         {  
            rnorm += rnorm_temp;
         }
         else if(tnorm == 3)  /* inf-norm */
         {  
            rnorm = (((rnorm_temp) > (rnorm)) ? (rnorm_temp) : (rnorm));
         }
         else                 /* default two-norm */
         {  
            rnorm += (rnorm_temp*rnorm_temp);
         }

         /* Communicate w/ neighbor nodes. */
         send_handle = _braid_GridElt(grids[level], send_handle);
         send_index  = _braid_GridElt(grids[level], send_index);
         if (fi == send_index)
         {
            /* Post send to neighbor processor */
            _braid_CommSendInit(core, level, fi, u, &send_handle);
            _braid_GridElt(grids[level], send_index)  = -1;
            _braid_GridElt(grids[level], send_handle) = send_handle;
         }
         _braid_CoreFcn(core, free)(app, r);
      }
      /* Residual from C-point. */
      if (ci > 0)
      {
         /* Update local processor norm. */
         ii = ci-ilower;
<<<<<<< HEAD
         _braid_StepStatusInit(ta[ii-1], ta[ii], tol, iter, level, nrefine, gupper, -1, status);
=======
         _braid_StepStatusInit(ta[ii-1], ta[ii], ci-1, tol, iter, level, nrefine, gupper, status);
>>>>>>> afe974fc
         _braid_UGetVector(core, level, ci, &r);
         _braid_CoreFcn(core, full_rnorm_res)(app, r, u, status);
         _braid_CoreFcn(core, spatialnorm)(app, u, &rnorm_temp);

         if(tnorm == 1)       /* one-norm */ 
         {  
            rnorm += rnorm_temp;
         }
         else if(tnorm == 3)  /* inf-norm */
         {  
            rnorm = (((rnorm_temp) > (rnorm)) ? (rnorm_temp) : (rnorm));
         }
         else                 /* default two-norm */
         {  
            rnorm += (rnorm_temp*rnorm_temp);
         }
         _braid_CoreFcn(core, free)(app, r);
      }

      if ((flo <= fhi) || (ci > 0))
      {
         _braid_CoreFcn(core, free)(app, u);
      }
   }

   _braid_UCommWait(core, level);

   /* Compute global residual norm. */
   if(tnorm == 1)       /* one-norm reduction */
   {  
      MPI_Allreduce(&rnorm, &global_rnorm, 1, MPI_DOUBLE, MPI_SUM, comm);
   }
   else if(tnorm == 3)  /* inf-norm reduction */
   {  
      MPI_Allreduce(&rnorm, &global_rnorm, 1, MPI_DOUBLE, MPI_MAX, comm);
   }
   else                 /* default two-norm reduction */
   {  
      MPI_Allreduce(&rnorm, &global_rnorm, 1, MPI_DOUBLE, MPI_SUM, comm);
      global_rnorm = sqrt(global_rnorm);
   }

   *return_rnorm = global_rnorm;

   return _braid_error_flag;
}

/*----------------------------------------------------------------------------
 * Do nu sweeps of F-then-C relaxation
 *----------------------------------------------------------------------------*/

braid_Int
_braid_FCRelax(braid_Core  core,
               braid_Int   level)
{
   braid_App       app      = _braid_CoreElt(core, app);
   braid_Int      *nrels    = _braid_CoreElt(core, nrels);
   _braid_Grid   **grids    = _braid_CoreElt(core, grids);
   braid_Int       ncpoints = _braid_GridElt(grids[level], ncpoints);
   braid_Int       cfactor  = _braid_GridElt(grids[level], cfactor);

   braid_Vector    u;
   braid_Int       flo, fhi, fi, ci;
   braid_Int       nu, nrelax, interval;
   
#if STMG_DEBUG
      braid_Int myid = _braid_CoreElt(core, myid_world);
#endif

   nrelax  = nrels[level];

   for (nu = 0; nu < nrelax; nu++)
   {
      _braid_UCommInit(core, level);

      if (cfactor > 1)
      {
      /* Start from the right-most interval */
      for (interval = ncpoints; interval > -1; interval--)
      {
         /*_braid_printf("\nFCRelax(): interval %d\n", interval);*/
         _braid_GetInterval(core, level, interval, &flo, &fhi, &ci);

         if (flo <= fhi)
         {
            _braid_UGetVector(core, level, flo-1, &u);
         }
         else if (ci > 0)
         {
            _braid_UGetVector(core, level, ci-1, &u);
         }

#if STMG_DEBUG
   _braid_printf("\nFCRelax(), processor %d: F-relax on points in [%d, %d]\n", myid, flo, fhi);
#endif
         /* F-relaxation */
         for (fi = flo; fi <= fhi; fi++)
         {
            if (time_relax_on)
               relaxcalls++;
            _braid_Step(core, level, fi, braid_ASCaller_FCRelax, NULL, u);
            _braid_USetVector(core, level, fi, u, 0);
         }

         
#if STMG_DEBUG
            _braid_printf("\nFCRelax(), processor %d: C-relax on %d\n", myid, ci);
#endif
         /* C-relaxation */
         if (ci > 0)
         {
            if (time_relax_on)
               relaxcalls++;
            _braid_Step(core, level, ci, braid_ASCaller_FCRelax, NULL, u);
            _braid_USetVector(core, level, ci, u, 1);
         }

         /* if ((flo <= fhi) && (interval == ncpoints)) */
         if ((flo <= fhi) && !(ci > 0))
         {
            _braid_CoreFcn(core, free)(app, u);
         }
      }
      }
      else
      {
         braid_Int  clower  = _braid_GridElt(grids[level], clower);
         braid_Int  cupper  = _braid_GridElt(grids[level], cupper);
         braid_Int  cstart_odd, cstart_evn;
         if (clower == 0)
         {
            clower = 1; /* Don't compute the initial condition */
         }
         if (clower%2 > 0)
         {
            cstart_odd = clower;
            cstart_evn = clower+1;
         }
         else
         {
            cstart_odd = clower+1;
            cstart_evn = clower;
         }
         
#if STMG_DEBUG
            _braid_printf("\nFCRelax(), processor %d: relaxation on odd points in [%d, %d]\n", myid, cstart_odd, cupper);
#endif
         
         for (ci = cstart_odd; ci <= cupper; ci += 2)
         {
            _braid_UGetVector(core, level, ci-1, &u);
            if (time_relax_on)
               relaxcalls++;
            _braid_Step(core, level, ci, braid_ASCaller_FCRelax, NULL, u);
            _braid_USetVector(core, level, ci, u, 1);
         }
         
#if STMG_DEBUG
            _braid_printf("\nFCRelax(), processor %d: relaxation on even points in [%d, %d]\n", myid, cstart_evn, cupper);
#endif
         
         for (ci = cstart_evn; ci <= cupper; ci += 2)
         {
            _braid_UGetVector(core, level, ci-1, &u);
            if (time_relax_on)
               relaxcalls++;
            _braid_Step(core, level, ci, braid_ASCaller_FCRelax, NULL, u);
            _braid_USetVector(core, level, ci, u, 1);
         }
      }
      _braid_UCommWait(core, level);
   }

   return _braid_error_flag;
}

/*----------------------------------------------------------------------------
 * F-Relax on level and restrict to level+1
 *
 * At the bottom of FRestrict(), the coarse-grid right-hand side is computed and
 * stored in c_fa[].  The result stored in c_fa[] must be considered carefully
 * to maintain a fixed point nature of the algorithm.  The FAS coarse-grid
 * equation is
 *
 *   A_c(u_c) = R(f - A(u)) + A_c(R(u))
 *
 * where R() is restriction, and A() and A_c() are the fine and coarse
 * operators.  We desire our algorithm to be a fixed-point method, in that the
 * exact solution (from sequential time stepping) should yield a zero initial
 * residual and that the residual should stay zero as Braid iterates.  This is
 * actually a subtle point.  In this case, the solution u_c should be equivalent
 * to the solution u.  Since R(f - A(u)) = 0, this implies that
 *
 *   A_c(u_c) = A_c(R(u))
 *
 * This further implies that the initial guess provided to the implicit solve
 * routines in A_c() must be consistent on the right an left hand sides.
 *
 * The function (@ref _braid_GetUInit()) provides this functionality by
 * encapsulating all decisions about how to set this initial guess (called
 * ustop) The ustop values for A_c(R(u)) are set in (@ _braid_Residual) and for
 * A_c(u_c), they are set in (@ _braid_step).
 *
 * storage == -2 implies that (@ref _braid_GetUInit()) will always use the
 * previous time step value as the initial guess, even if you have better
 * information, which is the case at C-points on the fine grid, and at all
 * points on coarse-levels.
 *
 * storage == -1 implies that (@ref _braid_GetUInit()) will always use the best
 * information.  The value at the previous time step is used as the initial
 * guess only at F-points on the fine-grid.  The va[] values provide all initial
 * guess at F- and C-points on coarse-grids.
 *
 * storage == 0 is the same as -1, except that storage also exists at fine-grid
 * F-points.
 *----------------------------------------------------------------------------*/

braid_Int
_braid_FRestrict(braid_Core   core,
                 braid_Int    level)
{
   MPI_Comm             comm        = _braid_CoreElt(core, comm);
   braid_App            app         = _braid_CoreElt(core, app);
   _braid_Grid        **grids       = _braid_CoreElt(core, grids);
   braid_AccessStatus   astatus     = (braid_AccessStatus)core;
   braid_Int            iter        = _braid_CoreElt(core, niter);
   braid_Int            print_level = _braid_CoreElt(core, print_level);
   braid_Int            access_level= _braid_CoreElt(core, access_level);
   braid_Int            tnorm       = _braid_CoreElt(core, tnorm);
   braid_Real          *tnorm_a     = _braid_CoreElt(core, tnorm_a);
   braid_Int            nrefine     = _braid_CoreElt(core, nrefine);
   braid_Int            gupper      = _braid_CoreElt(core, gupper);
   braid_Int            cfactor     = _braid_GridElt(grids[level], cfactor);
   braid_Int            ncpoints    = _braid_GridElt(grids[level], ncpoints);
   braid_Real          *ta          = _braid_GridElt(grids[level], ta);
   braid_Int            f_ilower    = _braid_GridElt(grids[level], ilower);
   _braid_CommHandle   *recv_handle = NULL;
   _braid_CommHandle   *send_handle = NULL;

   braid_Int            c_level, c_ilower, c_iupper, c_index, c_i, c_ii;
   braid_Vector         c_u, *c_va, *c_fa;

   braid_Vector         u, r;
   braid_Int            interval, flo, fhi, fi, ci;
   braid_Real           rnorm, grnorm, rnorm_temp, rnm;
   
#if STMG_DEBUG
      braid_Int myid = _braid_CoreElt(core, myid_world);
#endif
   braid_Real localtime;

   c_level  = level+1;
   c_ilower = _braid_GridElt(grids[c_level], ilower);
   c_iupper = _braid_GridElt(grids[c_level], iupper);
   c_va     = _braid_GridElt(grids[c_level], va);
   c_fa     = _braid_GridElt(grids[c_level], fa);

   rnorm = 0.0;

   _braid_UCommInit(core, level);

   /* Start from the right-most interval.
    * 
    * Do an F-relax and then a C-relax.  These relaxations are needed to compute
    * the residual, which is needed for the coarse-grid right-hand-side and for
    * convergence checking on the finest grid.  This loop updates va and fa. */
   for (interval = ncpoints; interval > -1; interval--)
   {
      if (time_relax_on)
         localtime = MPI_Wtime();
      _braid_GetInterval(core, level, interval, &flo, &fhi, &ci);

      if (flo <= fhi)
      {
         _braid_UGetVector(core, level, flo-1, &r);
      }
      else if (ci > 0)
      {
         _braid_UGetVector(core, level, ci-1, &r);
      }
      
      if (cfactor > 1)
      {
#if STMG_DEBUG
         _braid_printf("\nFRestrict(), processor %d: F-relax on points in [%d, %d]\n", myid, flo, fhi);
#endif
         /* F-relaxation */
         _braid_GetRNorm(core, -1, &rnm);
         for (fi = flo; fi <= fhi; fi++)
         {
<<<<<<< HEAD
            if (time_relax_on)
               relaxcalls++;
            _braid_Step(core, level, fi, braid_ASCaller_FRestrict, NULL, r);
            _braid_USetVector(core, level, fi, r, 0);
         
            /* Allow user to process current vector, note that r here is
             * temporarily holding the state vector */
            if( (access_level >= 3) )
            {
               _braid_AccessStatusInit(ta[fi-f_ilower], rnm, iter, level, nrefine, gupper,
                                       0, 0, braid_ASCaller_FRestrict, astatus);
               _braid_AccessVector(core, astatus, r);
            }
=======
            _braid_AccessStatusInit(ta[fi-f_ilower], fi, rnm, iter, level, nrefine, gupper,
                                    0, 0, braid_ASCaller_FRestrict, astatus);
            _braid_AccessVector(core, astatus, r);
>>>>>>> afe974fc
         }
      }
      if (time_relax_on)
         relaxtime += (MPI_Wtime()-localtime);
         

      /* Allow user to process current C-point */
      if( (access_level>= 3) && (ci > -1) )
      {
         _braid_UGetVectorRef(core, level, ci, &u);
         _braid_AccessStatusInit(ta[ci-f_ilower], ci, rnm, iter, level, nrefine, gupper,
                                 0, 0, braid_ASCaller_FRestrict, astatus);
         _braid_AccessVector(core, astatus, u);
      }
      
      /* Compute residual and restrict */
      if (ci > 0)
      {
         /* Compute FAS residual */
         _braid_UGetVectorRef(core, level, ci, &u);
         _braid_FASResidual(core, level, ci, u, r);

         /* Compute rnorm (only on level 0) */
         if (level == 0)
         {
            _braid_CoreFcn(core, spatialnorm)(app, r, &rnorm_temp);
            tnorm_a[interval] = rnorm_temp;       /* inf-norm uses tnorm_a */
            if(tnorm == 1) 
            {  
               rnorm += rnorm_temp;               /* one-norm combination */ 
            }
            else if(tnorm == 2)
            {  
               rnorm += (rnorm_temp*rnorm_temp);  /* two-norm combination */
            }
         }

         /* Restrict u and residual, coarsening in space if needed */
         _braid_MapFineToCoarse(ci, cfactor, c_index);
         _braid_Coarsen(core, c_level, ci, c_index, u, &c_va[c_index-c_ilower]);
         _braid_Coarsen(core, c_level, ci, c_index, r, &c_fa[c_index-c_ilower]);
      }
      else if (ci == 0)
      {
         /* Restrict initial condition, coarsening in space if needed */
         _braid_UGetVectorRef(core, level, 0, &u);
         _braid_Coarsen(core, c_level, 0, 0, u, &c_va[0]);
      }

      if ((flo <= fhi) || (ci > 0))
      {
         _braid_CoreFcn(core, free)(app, r);
      }
   }
   _braid_UCommWait(core, level);

   /* If debug printing, print out tnorm_a for this interval. This
    * should show the serial propagation of the exact solution */
   if ((print_level >= 2) && (level == 0) )
   {
      _braid_PrintSpatialNorms(core, tnorm_a, ncpoints);
   }

   /* Compute rnorm (only on level 0) */
   if (level == 0)
   {
      if(tnorm == 1)          /* one-norm reduction */
      {  
         MPI_Allreduce(&rnorm, &grnorm, 1, braid_MPI_REAL, MPI_SUM, comm);
      }
      else if(tnorm == 3)     /* inf-norm reduction */
      {  
         _braid_Max(tnorm_a, ncpoints, &rnorm); 
         MPI_Allreduce(&rnorm, &grnorm, 1, braid_MPI_REAL, MPI_MAX, comm);
      }
      else                    /* default two-norm reduction */
      {  
         MPI_Allreduce(&rnorm, &grnorm, 1, braid_MPI_REAL, MPI_SUM, comm);
         grnorm = sqrt(grnorm);
      }

      /* Store new rnorm */
      _braid_SetRNorm(core, -1, grnorm);
   }
   
   /* Now apply coarse residual to update fa values */

   /* Set initial guess on coarse level */
   _braid_InitGuess(core, c_level);

   /* Initialize update of c_va[-1] boundary */
   if (c_ilower <= c_iupper)
   {
      _braid_CommRecvInit(core, c_level, c_ilower-1, &c_va[-1],
                          &recv_handle);
      _braid_CommSendInit(core, c_level, c_iupper, c_va[c_iupper-c_ilower],
                          &send_handle);
   }

   /* Start with rightmost point */
   for (c_i = c_iupper; c_i >= c_ilower; c_i--)
   {
      if (c_i > 0)
      {
         c_ii = c_i - c_ilower;
         if (c_ii == 0)
         {
            /* Finalize update of c_va[-1] */
            _braid_CommWait(core, &recv_handle);
         }
         _braid_CoreFcn(core, clone)(app, c_va[c_ii-1], &c_u);
         _braid_Residual(core, c_level, c_i, c_va[c_ii], c_u);
         _braid_CoreFcn(core, sum)(app, 1.0, c_u, 1.0, c_fa[c_ii]);
         _braid_CoreFcn(core, free)(app, c_u);
      }
   }
   _braid_CommWait(core, &send_handle);
  
   return _braid_error_flag;
}

/*----------------------------------------------------------------------------
 * F-Relax on level and interpolate to level-1
 *----------------------------------------------------------------------------*/

braid_Int
_braid_FInterp(braid_Core  core,
               braid_Int   level)
{
   braid_App          app          = _braid_CoreElt(core, app);
   _braid_Grid      **grids        = _braid_CoreElt(core, grids);
   braid_AccessStatus astatus      = (braid_AccessStatus)core;
   braid_Int          iter         = _braid_CoreElt(core, niter);
   braid_Int          access_level = _braid_CoreElt(core, access_level);
   braid_Int          nrefine      = _braid_CoreElt(core, nrefine);
   braid_Int          gupper       = _braid_CoreElt(core, gupper);
   braid_Int          ilower       = _braid_GridElt(grids[level], ilower);
   braid_Int          ncpoints     = _braid_GridElt(grids[level], ncpoints);
   braid_Vector      *va           = _braid_GridElt(grids[level], va);
   braid_Real        *ta           = _braid_GridElt(grids[level], ta);
   
   braid_Real         rnorm;
   braid_Int          f_level, f_cfactor, f_index;
   braid_Vector       f_u, f_e;

   braid_Vector       u, e;
   braid_Int          flo, fhi, fi, ci;
   braid_Int          interval;

   f_level   = level-1;
   f_cfactor = _braid_GridElt(grids[f_level], cfactor);

   _braid_GetRNorm(core, -1, &rnorm);
   
   _braid_UCommInitF(core, level);

   /**
    * Start from the right-most interval 
    *
    * First, generate the coarse-grid F-points through F-relaxation and
    * interpolate them to the fine grid, where they are C-points.  Second,
    * interpolate the coarse-grid C-points to the fine-grid.  The user-defined
    * spatial refinement (if set) is also called.  
    **/
   for (interval = ncpoints; interval > -1; interval--)
   {
      _braid_GetInterval(core, level, interval, &flo, &fhi, &ci);

      /* Relax and interpolate F-points, refining in space if needed */
      if (flo <= fhi)
      {
         _braid_UGetVector(core, level, flo-1, &u);
      }
      for (fi = flo; fi <= fhi; fi++)
      {
         _braid_Step(core, level, fi, braid_ASCaller_FInterp, NULL, u);
         _braid_USetVector(core, level, fi, u, 0);
         /* Allow user to process current vector */
         if( (access_level >= 3) )
         {
            _braid_AccessStatusInit(ta[fi-ilower], fi, rnorm, iter, level, nrefine, gupper,
                                    0, 0, braid_ASCaller_FInterp, astatus);
            _braid_AccessVector(core, astatus, u);
         }
         e = va[fi-ilower];
         _braid_CoreFcn(core, sum)(app, 1.0, u, -1.0, e);
         _braid_MapCoarseToFine(fi, f_cfactor, f_index);
         _braid_Refine(core, f_level, f_index, fi, e, &f_e);
         _braid_UGetVectorRef(core, f_level, f_index, &f_u);
         _braid_CoreFcn(core, sum)(app, 1.0, f_e, 1.0, f_u);
         _braid_USetVectorRef(core, f_level, f_index, f_u);
         _braid_CoreFcn(core, free)(app, f_e);
      }
      if (flo <= fhi)
      {
         _braid_CoreFcn(core, free)(app, u);
      }

      /* Interpolate C-points, refining in space if needed */
      if (ci > 0)
      {
         _braid_UGetVectorRef(core, level, ci, &u);
         /* Allow user to process current C-point */
         if( (access_level >= 3) )
         {
            _braid_AccessStatusInit(ta[ci-ilower], ci, rnorm, iter, level, nrefine, gupper,
                                    0, 0, braid_ASCaller_FInterp, astatus);
            _braid_AccessVector(core, astatus, u);
         }
         e = va[ci-ilower];
         _braid_CoreFcn(core, sum)(app, 1.0, u, -1.0, e);
         _braid_MapCoarseToFine(ci, f_cfactor, f_index);
         _braid_Refine(core, f_level, f_index, ci, e, &f_e);
         _braid_UGetVectorRef(core, f_level, f_index, &f_u);
         _braid_CoreFcn(core, sum)(app, 1.0, f_e, 1.0, f_u);
         _braid_USetVectorRef(core, f_level, f_index, f_u);
         _braid_CoreFcn(core, free)(app, f_e);
      }
   }

   _braid_UCommWait(core, level);

   /* Clean up */
   _braid_GridClean(core, grids[level]);

   return _braid_error_flag;
}

/*----------------------------------------------------------------------------
 * Refine in Space at every point on processor if r_space is set
 *----------------------------------------------------------------------------*/

braid_Int
_braid_FRefineSpace(braid_Core   core,
                    braid_Int   *refined_ptr)
{

   MPI_Comm      comm    = _braid_CoreElt(core, comm);
   _braid_Grid **grids   = _braid_CoreElt(core, grids);   
   
   braid_Int     r_space = _braid_CoreElt(core, r_space);
   braid_Int     ilower  = _braid_GridElt(grids[0], ilower);
   braid_Int     iupper  = _braid_GridElt(grids[0], iupper);
   braid_Real   *ta      = _braid_GridElt(grids[0], ta); 

   braid_Int     global_r_space;
   braid_Int     i, ii;
   braid_Vector  c_vec, f_vec;  

   if ( _braid_CoreElt(core, scoarsen) != NULL )
   {
       
      if ( r_space > 0 )  
      {         
         for ( i = ilower; i <= iupper; i++ )
         {
            ii = i-ilower;
            _braid_UGetVectorRef(core, 0, i , &c_vec);
             
            if ( c_vec != NULL )
            {
               _braid_RefineBasic(core, -1, &ta[ii], &ta[ii], c_vec, &f_vec);
               _braid_USetVectorRef(core, 0, i, f_vec);
            }
         }                       
      }
    
      /* Check if any refinment was completed globally. If true then refine the 
         initial time point if not done already, increase nrefine, and return 2 */
      MPI_Allreduce(&r_space, &global_r_space, 1, braid_MPI_INT, MPI_MAX, comm);
      if (global_r_space > 0)
      { 
         /* Need to make sure to refine the first point. If it is a lone C point
            on a processor r_space then can never be set for that processor */ 
         if ( ilower == 0 && r_space == 0 )
         {
            _braid_UGetVectorRef(core, 0, 0, &c_vec);
            _braid_RefineBasic(core, -1, &ta[0], &ta[0], c_vec, &f_vec);
            _braid_USetVectorRef(core, 0, 0, f_vec);     
         }       
                
         *refined_ptr = 2;
         _braid_CoreElt(core, nrefine) += 1;
      }
      else
      {
         *refined_ptr = 0;
      }
   }
   else
   {
      *refined_ptr = 0;
   }
    
   /* Reset r_space */
   _braid_CoreElt(core, r_space) = 0;
   return _braid_error_flag;
}

/*----------------------------------------------------------------------------
 * Create a new fine grid (level 0) and corresponding grid hierarchy by refining
 * the current fine grid based on user-provided refinement factors.  Return the
 * boolean 'refined_ptr' to indicate whether grid refinement was actually done.
 * To simplify the algorithm, refinement factors are automatically capped to be
 * no greater than the coarsening factor (for level 0).  The grid data is also
 * redistributed to achieve good load balance in the temporal dimension.  If the
 * refinement factor is 1 in each time interval, no refinement is done.
 *
 * This routine is somewhat complex, but an attempt was made to use consistent
 * terminology throughout.  We refer to the initial level 0 grid as the "coarse"
 * grid and the new level 0 grid as the "fine" grid.  The routine starts with
 * the coarse grid and creates an intermediate "refined" grid that is co-located
 * with the parent coarse grid data distribution.  On this refined grid, a
 * number of things are constructed: the mapping between the coarse and fine
 * indexes; the new fine time values; and the injected and (possibly) spatially
 * refined coarse u-vectors.  This data is then redistributed by first sending
 * the mapping and time value information to the appropriate processors (the
 * receiving side polls for arbitrary messages until each fine index is
 * accounted for).  The u-vector values are communicated in a second phase
 * (without polling).  Finally, a new hierarchy is created and the fine grid
 * values are initialized by integrating the communicated u-vector values to the
 * next C-point to the right.  Note that in the case of C-point storage, some
 * u-vector values may not need to be communicated.
 *
 * The variable names use certain conventions as well.  No prefix (usually)
 * indicates a coarse variable, and the prefixes 'r_' and 'f_' indicate data on
 * the "refined" and "fine" grids, respectively.  Characters 'c', 'f', and 'a'
 * usually mean "coarse", "fine", and "array".  Indexes 'i', 'r_i', and 'f_i'
 * refer to global indexes, while 'ii', 'r_ii', and 'f_ii' are local indexes.
 *
 * Here are some important variables along with a brief description (they are
 * illustrated further in the example below):
 *
 *   gupper, f_gupper - global upper index for coarse and fine grids
 *   ilower,   iupper,   npoints   - extents and size of local coarse interval
 *   r_ilower, r_iupper, r_npoints - extents and size of local refined interval
 *   f_ilower, f_iupper, f_npoints - extents and size of local fine interval
 *
 *   r_ca - index map from fine to coarse on the refined grid  (size 'r_npoints')
 *   r_ta - time values on the refined grid                    (size 'r_npoints+2')
 *   r_fa - index map from coarse to fine on the refined grid  (size 'npoints+1')
 *          (note the extra value)
 *   f_ca - index map from fine to coarse on the fine grid     (size 'f_npoints')
 *
 *   send_ua - array of u-vectors to send to new processors    (size 'npoints')
 *   recv_ua - array of u-vectors received from old processors (size 'f_npoints')
 *
 *   f_first - fine grid index for the first coarse point in my fine interval
 *   f_next  - fine grid index for the first coarse point in the next fine interval
 *
 * Example: Some processor p owns the coarse interval, ilower = 29, iupper = 33.
 * The coarsening factor is 3 and 'rfactors' indicates the refinement factor for
 * the coarse interval to the left.  From this, an intermediate refined grid and
 * a final fine grid are formed as described above.
 *
 *   Coarse            |-----------c-----------|-----------|-----------c
 *     Grid           29          30          31          32          33
 * 
 * rfactors            3           1           2           3           2
 * 
 *  Refined ---c---|---|-----------c-----|-----|---c---|---|-----c-----|
 *     Grid   57  58  59          60    61    62  63  64  65    66    67
 * 
 * r_ilower   57
 *     r_ca   -1  -1  29          30    -1    31  -1  -1  32    -1    33
 *     r_ta    *   *   *           *     *     *   *   *   *     *     *
 *     r_fa           59          60          62          65          67          70
 *  send_ua            *           *           *           *           *
 * 
 *     Fine      |-----|---c---|---|-----c-----|---|---c---|-----|-----c
 *     Grid     61    62  63  64  65    66    67  68  69  70    71    72
 *              
 * f_ilower     61
 *     f_ca     -1    31  -1  -1  32    -1    33  -1  -1  34    -1    35
 *  f_first           62
 *   f_next                                                                       74
 *  recv_ua      0     *   0   0   *     0     *   0   0   *     0     *
 * 
 * When storing C-pts only, data from coarse indices 29 and 34 are not needed,
 * so we have the following differences from above:
 *     r_ca   -1  -1  -1          30    -1    31  -1  -1  32    -1    33
 *  send_ua            0           *           *           *           *
 *     f_ca     -1    31  -1  -1  32    -1    33  -1  -1  -1    -1    35
 *  recv_ua      0     *   0   0   *     0     *   0   0   0     0     *
 * 
 *----------------------------------------------------------------------------*/

braid_Int
_braid_FRefine(braid_Core   core,
               braid_Int   *refined_ptr)
{
   MPI_Comm           comm            = _braid_CoreElt(core, comm);
   braid_App          app             = _braid_CoreElt(core, app);
   braid_Int          iter            = _braid_CoreElt(core, niter);
   braid_Int          refine          = _braid_CoreElt(core, refine);
   braid_Int         *rfactors        = _braid_CoreElt(core, rfactors);
   braid_Int          nrefine         = _braid_CoreElt(core, nrefine);
   braid_Int          max_refinements = _braid_CoreElt(core, max_refinements);
   braid_Int          tpoints_cutoff  = _braid_CoreElt(core, tpoints_cutoff);
   braid_AccessStatus astatus         = (braid_AccessStatus)core;
   braid_BufferStatus bstatus         = (braid_BufferStatus)core;
   braid_Int          access_level    = _braid_CoreElt(core, access_level);
   _braid_Grid      **grids           = _braid_CoreElt(core, grids);
   braid_Int          ncpoints        = _braid_GridElt(grids[0], ncpoints);

   braid_Real     rnorm;

   /* Use prefix 'r_' for the refined version of the current grid level 0, and
    * use prefix 'f_' for the fine grid in the new distribution. */

   braid_Int      npoints, ilower, iupper, gupper, i, j, ii;
   braid_Int      r_npoints, r_ilower, r_iupper, r_i, r_ii;
   braid_Int      f_npoints, f_ilower, f_iupper, f_gupper, f_i, f_j, f_ii;
   braid_Int     *r_ca, *r_fa, *f_ca, f_first, f_next, next;
   braid_Real    *ta, *r_ta_alloc, *r_ta, *f_ta;

   braid_Vector  *send_ua, *recv_ua, u;
   braid_Int     *send_procs, *recv_procs, *send_unums, *recv_unums, *iptr;
   braid_Real    *send_buffer, *recv_buffer, **send_buffers, **recv_buffers, *bptr;
   void          *buffer;
   braid_Int      send_size, recv_size, *send_sizes, size, isize, max_usize;
   braid_Int      ncomms, nsends, nrecvs, nreceived, nprocs, proc, prevproc;
   braid_Int      unum, send_msg, recv_msg;
   MPI_Request   *requests, request;
   MPI_Status    *statuses, status;

   _braid_Grid   *f_grid;
   braid_Int      cfactor, rfactor, m, interval, flo, fhi, fi, ci, f_hi, f_ci;

#if DEBUG
   braid_Int  myproc;
   /*cfactor = 6;*/ /* RDF HACKED TEST */
   MPI_Comm_rank(comm, &myproc);
#endif

   /* Only refine if refinement is turned on */
   if(refine == 0)
   {
      *refined_ptr = 0;
      return _braid_error_flag;
   }

   gupper  = _braid_CoreElt(core, gupper);
   ilower  = _braid_GridElt(grids[0], ilower);
   iupper  = _braid_GridElt(grids[0], iupper);
   npoints = iupper - ilower + 1;
   
   /* If reached max refinements or have too many time points, stop refining */
   if( !((nrefine < max_refinements) && (gupper < tpoints_cutoff)) )
   {
      _braid_CoreElt(core, refine)   = 0;
      _braid_CoreElt(core, rstopped) = iter;
      _braid_FRefineSpace(core, refined_ptr);
      return _braid_error_flag;
   }

   /*-----------------------------------------------------------------------*/
   /* 1. Compute f_gupper and the local interval extents for both the refined
    * and fine grids.  The local refined interval contains the fine grid points
    * underlying the coarse interval (ilower-1, iupper]. */

   /* Compute f_gupper and r_npoints */
   _braid_GetCFactor(core, 0, &cfactor);
   r_npoints = 0;
   for (i = ilower; i <= iupper; i++)
   {
      /* First modify rfactor to be no greater than cfactor (required) */
      ii = i - ilower;
      if (rfactors[ii] < 1)
      {
         _braid_Error(braid_ERROR_GENERIC, "Refinement factor smaller than one");
         rfactors[ii] = 1;
      }
      r_npoints += rfactors[i-ilower];
   }
   MPI_Allreduce(&r_npoints, &f_gupper, 1, braid_MPI_INT, MPI_SUM, comm);
   f_gupper--;

#if DEBUG
   for (i = ilower; i <= iupper; i++)
   {
      ii = i - ilower;
      printf("%d %d: 0 rfactor %d = %d\n", FRefine_count, myproc, i, rfactors[ii]);
   }
#endif

   /* Check to see if we need to refine, and return if not */
   if (f_gupper == gupper)
   {
      _braid_FRefineSpace(core, refined_ptr);
      return _braid_error_flag;
   }
   else
   {
      _braid_CoreElt(core, r_space) = 0;
   }
      
   /* Compute r_ilower and r_iupper */
   MPI_Scan(&r_npoints, &r_iupper, 1, braid_MPI_INT, MPI_SUM, comm);
   r_ilower = r_iupper - r_npoints;
   r_iupper = r_iupper - 1;

   /* Compute f_ilower, f_iupper, and f_npoints for the final distribution */
   MPI_Comm_size(comm, &nprocs);
   MPI_Comm_rank(comm, &proc);
   _braid_GetBlockDistInterval((f_gupper+1), nprocs, proc, &f_ilower, &f_iupper);
   f_npoints = f_iupper - f_ilower + 1;

   /* Initialize the new fine grid */
   _braid_GridInit(core, 0, f_ilower, f_iupper, &f_grid);

   /*-----------------------------------------------------------------------*/
   /* 2. On the refined grid, compute the mapping between coarse and fine
    * indexes (r_ca, r_fa) and the fine time values (r_ta). */

   r_ca = _braid_CTAlloc(braid_Int,  r_npoints);
   r_ta_alloc = _braid_CTAlloc(braid_Real, r_npoints+2);
   r_ta = &r_ta_alloc[1];
   r_fa = _braid_CTAlloc(braid_Int,  npoints+1);
   ta = _braid_GridElt(grids[0], ta);

   r_ta[-1]=ta[-1];
   r_ii = 0;
   for (i = (ilower-1); i < iupper; i++)
   {
      ii = i-ilower;
      rfactor = rfactors[ii+1];

      for (j = 1; j <= rfactor; j++)
      {
         if (j < rfactor)
         {
            r_ca[r_ii] = -1;
            /* This works because we have ta[-1] */
            r_ta[r_ii] = ta[ii] + (((braid_Real)j)/rfactor)*(ta[ii+1]-ta[ii]);
         }
         else
         {
            r_ca[r_ii] = i+1;
            r_ta[r_ii] = ta[ii+1];
            r_fa[ii+1] = r_ilower + r_ii;
         }

         r_ii++;
      }
   }

   /* Get the next r_fa value to my right */
   ncomms = 2; /* Upper bound */
   requests = _braid_CTAlloc(MPI_Request, ncomms);
   statuses = _braid_CTAlloc(MPI_Status,  ncomms);
   ncomms = 0;
   if (npoints > 0)
   {
      braid_Real send_buf[2], recv_buf[2];
      send_buf[0]=r_fa[0];
      send_buf[1]=r_ta[0];     
      /* Post r_fa receive */
      r_fa[npoints] = f_gupper+1;
      if (iupper < gupper)
      {
         MPI_Irecv(recv_buf, 2, braid_MPI_REAL, MPI_ANY_SOURCE, 2, comm,
                   &requests[ncomms++]);
      }

      /* Post r_fa send */
      if (ilower > 0)
      {
         _braid_GetBlockDistProc((gupper+1), nprocs, (ilower-1), &prevproc);
         MPI_Isend(send_buf, 2, braid_MPI_REAL, prevproc, 2, comm,
                   &requests[ncomms++]);
      }
      MPI_Waitall(ncomms, requests, statuses);
      if ( iupper < gupper )
      {
         r_fa[npoints]=recv_buf[0];
         r_ta[r_npoints]=recv_buf[1];
      }
   }
   _braid_TFree(requests);
   _braid_TFree(statuses);

   /* If storing only C-points on the fine grid (and NOT using shell vectors),
    *  modify r_ca to mark only those coarse points that need to be sent to
    * initialize the C-points */
   if (_braid_CoreElt(core, storage) != 0 && _braid_CoreElt(core, useshell) != 1)
   {
      for (ii = 0; ii < npoints; ii++)
      {
         /* If the index for the next coarse point is not larger than the index
          * for the next C-point, then the coarse point is not needed */
         if ( !(r_fa[ii+1] > _braid_NextCPoint(r_fa[ii], cfactor)) )
         {
            r_ii = r_fa[ii] - r_ilower;
            r_ca[r_ii] = -1;
         }
      }
   }

   /*-----------------------------------------------------------------------*/
   /* 3. Send the index mapping and time value information (r_ca, r_ta) to the
    * appropriate processors to build index mapping and time value information
    * for the fine grid (f_ca, f_ta).  Also compute f_first and f_next. */

   /* Post f_next receive */
   f_next = -1;
   if (f_npoints > 0)
   {
      f_next = f_gupper+1;
      if (f_iupper < f_gupper)
      {
         MPI_Irecv(&f_next, 1, braid_MPI_INT, MPI_ANY_SOURCE, 3, comm, &request);
      }
   }

   /* Compute send information and send f_next info */
   size = 2*sizeof(braid_Int);         /* size of two integers */
   _braid_NBytesToNReals(size, isize); /* convert to units of braid_Real */
   send_procs  = _braid_CTAlloc(braid_Int,  r_npoints);
   send_sizes  = _braid_CTAlloc(braid_Int,  r_npoints);
   send_buffer = _braid_CTAlloc(braid_Real, r_npoints*(1+isize+1));
   bptr = send_buffer;
   nsends = -1;
   _braid_GetBlockDistProc((f_gupper+1), nprocs, (r_ilower-1), &prevproc);
   ii = 0;
   for (r_ii = 0; r_ii < r_npoints; r_ii++)
   {
      r_i = r_ilower + r_ii;
      _braid_GetBlockDistProc((f_gupper+1), nprocs, r_i, &proc);
      if ((proc != prevproc) || (nsends < 0))
      {
         nsends++;
         send_procs[nsends] = proc;
         bptr++; /* leave room for size value */

         if ((proc != prevproc) && (prevproc > -1))
         {
            /* Send f_next info */
            MPI_Send(&r_fa[ii], 1, braid_MPI_INT, prevproc, 3, comm);
         }
         prevproc = proc;
      }
      send_sizes[nsends] += (isize+1);

      iptr = (braid_Int *) bptr;
      iptr[0] = r_i;
      iptr[1] = r_ca[r_ii];
      bptr += isize;
      bptr[0] = r_ta[r_ii];
      bptr++;

      /* Update f_next info */
      if (r_fa[ii] == r_i)
      {
         ii++;
      }
   }
   nsends++;

#if DEBUG
   for (m = 0; m < nsends; m++)
   {
      size = send_sizes[m];
      proc = send_procs[m];
      printf("%d %d: 1 send %d, proc = %d, send size = %d\n",
             FRefine_count, myproc, m, proc, size);
   }
#endif

   requests = _braid_CTAlloc(MPI_Request, nsends);
   statuses = _braid_CTAlloc(MPI_Status,  nsends);

   /* Post sends (do this first, since we will poll on receives) */
   bptr = send_buffer;
   for (m = 0; m < nsends; m++)
   {
      size = send_sizes[m];
      proc = send_procs[m];
      bptr[0] = (braid_Real) size; /* insert size at the beginning */
      MPI_Isend(bptr, (1+size), braid_MPI_REAL, proc, 4, comm, &requests[m]);
      bptr += (1+size);
   }

   /* Post receives */
   recv_size = f_npoints*(1+isize+1); /* max receive size */
   recv_buffer = _braid_CTAlloc(braid_Real, recv_size);
   f_ca = _braid_CTAlloc(braid_Int,  f_npoints);
   f_ta = _braid_GridElt(f_grid, ta);
   nreceived = 0;
   while (nreceived < f_npoints)
   {
      /* post receive from arbitrary process (should always get at least one) */
      bptr = recv_buffer;
      size = recv_size;
      MPI_Recv(bptr, (1+size), braid_MPI_REAL, MPI_ANY_SOURCE, 4, comm, &status);

      size = (braid_Int) bptr[0];
      bptr++;
      for (j = 0; j < size; j += (isize+1))
      {
         iptr = (braid_Int *) bptr;
         f_i = iptr[0];
         f_ii = f_i - f_ilower;
         f_ca[f_ii] = iptr[1];
         bptr += isize;
         f_ta[f_ii] = bptr[0];
         bptr++;
         {
#if DEBUG
            printf("%d %d: 1 f_i = %02d, f_ca = %2d, f_ta = %f  (recv %2d) \n",
                   FRefine_count, myproc, f_i, f_ca[f_ii], f_ta[f_ii], nreceived);
#endif
         }
         nreceived++;
      }

   }

   /* Finish sends and f_next receive */
   MPI_Waitall(nsends, requests, statuses);
   if (f_npoints > 0)
   {
      if (f_iupper < f_gupper)
      {
         MPI_Wait(&request, &status);
      }
   }

   /* Compute f_first */
   f_first = f_next;
   for (f_ii = 0; f_ii < f_npoints; f_ii++)
   {
      if (f_ca[f_ii] > -1)
      {
         f_first = f_ilower + f_ii;
         break;
      }
   }

#if DEBUG
   printf("%d %d: 2 f_first = %d, f_next = %d\n",
          FRefine_count, myproc, f_first, f_next);
#endif

   /* Free up some memory */
   _braid_TFree(requests);
   _braid_TFree(statuses);
   _braid_TFree(send_procs);
   _braid_TFree(send_sizes);
   _braid_TFree(send_buffer);
   _braid_TFree(recv_buffer);

   /*-----------------------------------------------------------------------*/
   /* 4. Build u-vectors on the fine grid (send_ua) by first integrating on the
    * coarse grid, then injecting and refining spatially.  Redistribute these
    * u-vectors to the fine grid (recv_ua). */

   send_ua = _braid_CTAlloc(braid_Vector, npoints);
   send_procs = _braid_CTAlloc(braid_Int, npoints);
   send_unums = _braid_CTAlloc(braid_Int, npoints);
   send_buffers = _braid_CTAlloc(braid_Real *, npoints);

   recv_ua = _braid_CTAlloc(braid_Vector, f_npoints);
   recv_procs = _braid_CTAlloc(braid_Int, f_npoints);
   recv_unums = _braid_CTAlloc(braid_Int, f_npoints);
   recv_buffers = _braid_CTAlloc(braid_Real *, f_npoints);

   _braid_GetRNorm(core, -1, &rnorm);

   _braid_UCommInitF(core, 0);

   /* Start from the right-most interval */
   for (interval = ncpoints; interval > -1; interval--)
   {
      _braid_GetInterval(core, 0, interval, &flo, &fhi, &ci);

      /* Integrate F-points and refine in space */
      if (flo <= fhi)
      {
         _braid_UGetVector(core, 0, flo-1, &u);
         for (fi = flo; fi <= fhi; fi++)
         {
            _braid_Step(core, 0, fi, braid_ASCaller_FRefine, NULL, u);
            _braid_USetVector(core, 0, fi, u, 0); /* needed for communication */

            /* Set send_ua */
            ii = fi - ilower;
            r_ii = r_fa[ii] - r_ilower;
            if (r_ca[r_ii] > -1)
            {
               _braid_RefineBasic(core, -1, &r_ta[r_ii], &ta[ii], u, &send_ua[ii]);
            }

            /* Allow user to process current vector */
            if( (access_level >= 3) )
            {
               _braid_AccessStatusInit(ta[ii], fi, rnorm, iter, 0, nrefine, gupper,
                                       0, 0, braid_ASCaller_FRefine, astatus);
               _braid_AccessVector(core, astatus, u);
            }
         }
         _braid_CoreFcn(core, free)(app, u);
      }

      /* Refine C-points in space */
      if (ci > -1)
      {
         _braid_UGetVectorRef(core, 0, ci, &u);

         /* Set send_ua */
         ii = ci - ilower;
         r_ii = r_fa[ii] - r_ilower;
         if (r_ca[r_ii] > -1)
         {
            _braid_RefineBasic(core, -1, &r_ta[r_ii], &ta[ii], u, &send_ua[ii]);
         }

         /* Allow user to process current vector */
         if( (access_level >= 3) )
         {
            _braid_AccessStatusInit(ta[ii], ci, rnorm, iter, 0, nrefine, gupper,
                                    0, 0, braid_ASCaller_FRefine, astatus);
            _braid_AccessVector(core, astatus, u);
         }
      }
   }

   _braid_UCommWait(core, 0);

   /* Compute nsends, send_procs, and send_unums from send_ua array */
   nsends = -1;
   prevproc = -1;
   for (ii = 0; ii < npoints; ii++)
   {
      if (send_ua[ii] != NULL)
      {
         r_i = r_fa[ii];
         _braid_GetBlockDistProc((f_gupper+1), nprocs, r_i, &proc);
         if (proc != prevproc)
         {
            nsends++;
            send_procs[nsends] = proc;
            send_unums[nsends] = 0;
            prevproc = proc;
         }
         send_unums[nsends]++;
      }
   }
   nsends++;

   /* Compute nrecvs, recv_procs, and recv_unums from f_ca array */
   nrecvs = -1;
   prevproc = -1;
   for (f_ii = 0; f_ii < f_npoints; f_ii++)
   {
      if (f_ca[f_ii] > -1)
      {
         i = f_ca[f_ii];
         _braid_GetBlockDistProc((gupper+1), nprocs, i, &proc);
         if (proc != prevproc)
         {
            nrecvs++;
            recv_procs[nrecvs] = proc;
            recv_unums[nrecvs] = 0;
            prevproc = proc;
         }
         recv_unums[nrecvs]++;
      }
   }
   nrecvs++;

   requests = _braid_CTAlloc(MPI_Request, (nsends+nrecvs));
   statuses = _braid_CTAlloc(MPI_Status,  (nsends+nrecvs));

   _braid_BufferStatusInit( 1, 0, bstatus );
   _braid_CoreFcn(core, bufsize)(app, &max_usize, bstatus); /* max buffer size */
   _braid_NBytesToNReals(max_usize, max_usize);

   /* Post u-vector receives */
   for (m = 0; m < nrecvs; m++)
   {
      unum = recv_unums[m]; /* Number of u-vectors being received */
      recv_size = unum*(1 + max_usize);
      recv_buffers[m] = _braid_CTAlloc(braid_Real, recv_size);
      MPI_Irecv(recv_buffers[m], recv_size, braid_MPI_REAL, recv_procs[m], 5, comm,
                &requests[m]);

#if DEBUG
      proc = recv_procs[m];
      printf("%d %d: 2 recv %d, proc = %d, unum = %d, size = %d\n",
             FRefine_count, myproc, m, proc, unum, recv_size);
#endif
   }
  
   /* Post u-vector sends */
   ii = 0;
   for (m = 0; m < nsends; m++)
   {
      unum = send_unums[m]; /* Number of u-vectors being sent */
      send_size = unum*(1 + max_usize);
      send_buffers[m] = _braid_CTAlloc(braid_Real, send_size);
      send_size = 0; /* Recompute send_size and realloc buffer */
      bptr = send_buffers[m];
      while (unum > 0)
      {
         if (send_ua[ii] != NULL)
         {
            /* Pack u into buffer, adjust size, and put size into buffer */
            buffer = &bptr[1];
            _braid_CoreFcn(core, bufsize)(app, &size, bstatus);
            _braid_StatusElt( bstatus, size_buffer ) = size;
            _braid_CoreFcn(core, bufpack)(app, send_ua[ii], buffer, bstatus);
            size = _braid_StatusElt(bstatus, size_buffer);
            _braid_CoreFcn(core, free)(app, send_ua[ii]);
            _braid_NBytesToNReals(size, size);
            bptr[0] = (braid_Int) size; /* insert size at the beginning */
            bptr += (1+size);
            send_size += (1+size);
            unum--;
         }
         ii++;
      }
      send_buffers[m] = _braid_TReAlloc(send_buffers[m], braid_Real, send_size);
      MPI_Isend(send_buffers[m], send_size, braid_MPI_REAL, send_procs[m], 5, comm,
                &requests[m + nrecvs]);

#if DEBUG
      unum = send_unums[m];
      proc = send_procs[m];
      printf("%d %d: 2 send %d, proc = %d, unum = %d, size = %d\n",
             FRefine_count, myproc, m, proc, unum, send_size);
#endif
   }

#if DEBUG
   printf("%d %d: 3\n", FRefine_count, myproc);
#endif

   /* Finish communication */
   MPI_Waitall((nsends+nrecvs), requests, statuses);

#if DEBUG
   printf("%d %d: 4\n", FRefine_count, myproc);
#endif

   /* Unpack u-vectors */
   f_ii = 0;
   for (m = 0; m < nrecvs; m++)
   {
      unum = recv_unums[m];
      bptr = recv_buffers[m];
      while (unum > 0)
      {
         if (f_ca[f_ii] > -1)
         {
            /* Unpack buffer into u-vector */
            buffer = &bptr[1];
            _braid_CoreFcn(core, bufunpack)(app, buffer, &recv_ua[f_ii], bstatus);
            size = (braid_Int) bptr[0];
            bptr += (1+size);
            unum--;
         }
         f_ii++;
      }
   }

   /* Free up some memory */
   _braid_TFree(send_ua);
   _braid_TFree(send_procs);
   _braid_TFree(send_unums);
   for (m = 0; m < nsends; m++)
   {
      _braid_TFree(send_buffers[m]);
   }
   _braid_TFree(send_buffers);
   _braid_TFree(recv_procs);
   _braid_TFree(recv_unums);
   for (m = 0; m < nrecvs; m++)
   {
      _braid_TFree(recv_buffers[m]);
   }
   _braid_TFree(recv_buffers);
   _braid_TFree(requests);
   _braid_TFree(statuses);
   _braid_TFree(r_ca);
   _braid_TFree(r_ta_alloc);
   _braid_TFree(r_fa);
   _braid_TFree(f_ca);
   {
      braid_Int  level, nlevels = _braid_CoreElt(core, nlevels);
      _braid_TFree(_braid_CoreElt(core, rfactors));
      _braid_TFree(_braid_CoreElt(core, tnorm_a));

      for (level = 0; level < nlevels; level++)
      {
         _braid_GridDestroy(core, grids[level]);
      }
   }

   /*-----------------------------------------------------------------------*/
   /* 5. Build the new fine grid hierarchy, then use recv_ua to populate the
    * initial values on grid level 0.  This is done by integrating values to the
    * next C-point the right.  Because we require that rfactor <= cfactor, each
    * C-point either has a corresponding value or has a value in the F-interval
    * immediately to the left that can be integrated.  Communication from the
    * left processor may still be needed. */

#if DEBUG
   printf("%d %d: 5\n", FRefine_count, myproc);
#endif

   /* Initialize new hierarchy */
   _braid_CoreElt(core, gupper)  = f_gupper;
   _braid_CoreElt(core, nrefine) += 1;
   /*braid_SetCFactor(core,  0, cfactor);*/ /* RDF HACKED TEST */
   _braid_InitHierarchy(core, f_grid, 1);

   /* Initialize communication */
   recv_msg = 0;
   send_msg = 0;
   if (f_first > _braid_NextCPoint(f_ilower, cfactor))
   {
      recv_msg = 1;
   }
   if (f_next > _braid_NextCPoint(f_iupper+1, cfactor))
   {
      send_msg = 1;
   }
   _braid_UCommInitBasic(core, 0, recv_msg, send_msg, 0);

#if DEBUG
   printf("%d %d: 6 recv_msg = %d, send_msg = %d\n",
          FRefine_count, myproc, recv_msg, send_msg);
#endif

   /* Start from the right-most point */
   f_i = f_iupper;
   next = f_next;
   while (f_i >= f_ilower)
   {
      /* Find the next value to the left */
      u = NULL;
      for ( ; f_i >= f_ilower; f_i--)
      {
         f_ii = f_i - f_ilower;
         if (recv_ua[f_ii] != NULL)
         {
            u = recv_ua[f_ii];
            break;
         }
      }
      if ((f_i < f_ilower) && (recv_msg))
      {
         f_i = f_ilower-1; /* receive value from left processor */
         _braid_UGetVector(core, 0, f_i, &u);
      }

      /* Integrate the value if needed and set */
      if (u != NULL)
      {
         f_j = f_i;
         f_ci = _braid_PriorCPoint(next-1, cfactor);
         if (f_i < f_ci)
         {
            /* integrate */
            f_hi = _braid_min(f_ci, f_iupper);
            for ( ; f_j < f_hi; f_j++)
            {
               _braid_USetVector(core, 0, f_j, u, 0);
               _braid_Step(core, 0, f_j+1, braid_ASCaller_FRefine, NULL, u);
            }
         }
         _braid_USetVector(core, 0, f_j, u, 1);
         next = f_i;
         f_i--;
      }
   }

   /* Free up some memory */
   _braid_TFree(recv_ua);

#if DEBUG
   printf("%d %d: 7\n", FRefine_count, myproc);
   fflush(stdout);
#endif

   _braid_UCommWait(core, 0);

#if DEBUG
   printf("%d %d: 8\n", FRefine_count, myproc);
   fflush(stdout);
   FRefine_count++;
#endif

   *refined_ptr = 1;

   return _braid_error_flag;
}

/*----------------------------------------------------------------------------
 * Access to XBraid on grid level
 *----------------------------------------------------------------------------*/

braid_Int
_braid_FAccess(braid_Core     core,
               braid_Int      level,
               braid_Int      done)
{
   braid_App           app         = _braid_CoreElt(core, app);
   _braid_Grid       **grids       = _braid_CoreElt(core, grids);
   braid_AccessStatus  astatus     = (braid_AccessStatus)core;
   braid_Int           iter        = _braid_CoreElt(core, niter);
   braid_Int           nrefine     = _braid_CoreElt(core, nrefine);
   braid_Int           gupper      = _braid_CoreElt(core, gupper);
   braid_Int           access_level= _braid_CoreElt(core, access_level);
   braid_Int           ncpoints    = _braid_GridElt(grids[level], ncpoints);
   braid_Real          *ta         = _braid_GridElt(grids[level], ta);
   braid_Int           ilower      = _braid_GridElt(grids[level], ilower);

   braid_Real     rnorm;
   braid_Vector   u;
   braid_Int      interval, flo, fhi, fi, ci;

   _braid_UCommInitF(core, level);
   
   _braid_GetRNorm(core, -1, &rnorm);

   /* Start from the right-most interval */
   for (interval = ncpoints; interval > -1; interval--)
   {
      _braid_GetInterval(core, level, interval, &flo, &fhi, &ci);

      /* Give access at F-points */
      if (flo <= fhi)
      {
         _braid_UGetVector(core, level, flo-1, &u);
      }
      for (fi = flo; fi <= fhi; fi++)
      {
         _braid_Step(core, level, fi, braid_ASCaller_FAccess, NULL, u);
         _braid_USetVector(core, level, fi, u, 0);

         if (access_level >= 1)
         {
            _braid_AccessStatusInit( ta[fi-ilower], fi, rnorm, iter, level, nrefine, gupper,
                                     done, 0, braid_ASCaller_FAccess, astatus);
            _braid_AccessVector(core, astatus, u);
         }
      }
      if (flo <= fhi)
      {
         _braid_CoreFcn(core, free)(app, u);
      }

      /* Give access at C-points */
      if ((ci > -1) && (access_level >= 1))
      {
         _braid_UGetVectorRef(core, level, ci, &u);
         _braid_AccessStatusInit( ta[ci-ilower], ci, rnorm, iter, level, nrefine, gupper,
                                  done, 0, braid_ASCaller_FAccess, astatus);
         _braid_AccessVector(core, astatus, u);
      }
   }
   _braid_UCommWait(core, level);

   return _braid_error_flag;
}

/*----------------------------------------------------------------------------
 * Initialize grid hierarchy
 *----------------------------------------------------------------------------*/

braid_Int
_braid_InitHierarchy(braid_Core    core,
                     _braid_Grid  *fine_grid,
                     braid_Int     refined)
{
   MPI_Comm       comm       = _braid_CoreElt(core, comm);
   braid_Int      max_levels = _braid_CoreElt(core, max_levels);
   braid_Int      min_coarse = _braid_CoreElt(core, min_coarse);
   braid_Int     *nrels      = _braid_CoreElt(core, nrels);
   braid_Int      nrdefault  = _braid_CoreElt(core, nrdefault);
   braid_Int      gupper     = _braid_CoreElt(core, gupper);
   braid_Int     *rfactors   = _braid_CoreElt(core, rfactors);
   braid_Int      nlevels    = _braid_CoreElt(core, nlevels);
   _braid_Grid  **grids      = _braid_CoreElt(core, grids);

   /**
    * These are some common index names used to refer to intervals and
    * time points.  Here's what they mean.
    *
    * cfactor            - coarsening factor, fixed on each level
    * ilower, iupper     - lowest and highest time indices on a level for one processor, 
    *                      could be C or F points
    * clower, cupper     - lowest and highest C-point indices on a level for one processor
    *                      analagous to ilower, iupper being projected onto C-points
    * clo, chi           - the coarse level indices for clower and cupper
    * f_iupper, f_ilower - lowest and highest F-point indices on a level
    * c_iupper, c_ilower - lowest and highest time indices on the coarse level 
    *                      (analagous to ilower and iupper, but on the next level down)
    * flo, fhi, ci       - describes an interval [ci, flo, flo+1, ..., fhi] 
    * gclower, gcupper   - global lowest and highest C-point indices on a level
    **/

   braid_Int      level;
   braid_Int      ilower, iupper;
   braid_Int      clower, cupper, cfactor, ncpoints, nupoints;
   braid_Real    *ta;
   braid_Vector  *ua;
   braid_Vector  *va;
   braid_Vector  *fa;

   _braid_Grid   *grid;
   braid_Real    *f_ta;
   braid_Int      i, f_i, f_ilower, clo, chi, gclower, gcupper;

   MPI_Request    request1, request2;
   MPI_Status     status;
   braid_Int      left_proc, right_proc;

   grids[0] = fine_grid;

   /* Do sequential time marching if min_coarse is already reached */
   if ( gupper <= min_coarse )
   {
      max_levels = 1;
   }

   /* Allocate space for rfactors (and initialize to zero) */
   ilower = _braid_GridElt(grids[0], ilower);
   iupper = _braid_GridElt(grids[0], iupper);
   rfactors = _braid_CTAlloc(braid_Int, iupper-ilower+2); /* Ensures non-NULL */
   for(i = 0; i < iupper-ilower+2; i++)
   {
      /* We need to ensure an rfactor of 1 for global index 0, and for
       * the case of a user-defined residual function and F-relaxation,
       * a default rfactor value at F-points */
      rfactors[i] = 1; 
   }
   _braid_CoreElt(core, rfactors) = rfactors;

   /* Set up nrels array */
   for (level = 0; level < max_levels; level++)
   {
      if (nrels[level] < 0)
      {
         nrels[level] = nrdefault;
      }
   }

   /* Coarsen global grid to determine nlevels */
   gclower = 0;
   gcupper = gupper;
   for (level = 0; level < max_levels; level++)
   {
      grid = grids[level];
      ilower = _braid_GridElt(grid, ilower);
      iupper = _braid_GridElt(grid, iupper);
      if (level > 0)
      {
         /* Copy ta info from level-1 grid */
         ta       = _braid_GridElt(grid, ta);
         f_ilower = _braid_GridElt(grids[level-1], ilower);
         f_ta     = _braid_GridElt(grids[level-1], ta);
         cfactor  = _braid_GridElt(grids[level-1], cfactor);
         for (i = ilower; i <= iupper; i++)
         {
            _braid_MapCoarseToFine(i, cfactor, f_i);
            ta[i-ilower] = f_ta[f_i-f_ilower];
         }
      }

      _braid_GetCFactor(core, level, &cfactor);
      
      _braid_GridElt(grid, gupper) = gcupper;

      _braid_ProjectInterval(gclower, gcupper, 0, cfactor, &gclower, &gcupper);
      _braid_MapFineToCoarse(gclower, cfactor, gclower);
      _braid_MapFineToCoarse(gcupper, cfactor, gcupper);

      /* Coarsen */
      _braid_ProjectInterval(ilower, iupper, 0, cfactor, &clower, &cupper);
      _braid_MapFineToCoarse(clower, cfactor, clo);
      _braid_MapFineToCoarse(cupper, cfactor, chi);
      ncpoints = chi-clo+1;
      if (ncpoints < 0)
      {
         ncpoints = 0;
      }
      _braid_GridElt(grid, clower)   = clower;
      _braid_GridElt(grid, cupper)   = cupper;
      _braid_GridElt(grid, cfactor)  = cfactor;
      _braid_GridElt(grid, ncpoints) = ncpoints;
      if ( (gclower < gcupper) && (max_levels > level+1) &&
           ((gcupper - gclower) >= min_coarse) )
      {
         /* Initialize the coarse grid */
         _braid_GridInit(core, level+1, clo, chi, &grids[level+1]);
      }
      else
      {
         /* This is the coarsest level */
         if ( (level > 0) || (!refined) )
         {
            /* If this is a true coarse level (it has a fine grid above it in
             * the current hierarchy) or it is a fine level that was not built
             * by refining a coarser grid, then do serial time integration by
             * setting only one C-point and the rest F-points */
            if (ilower == 0)
            {
               ncpoints = 1;
            }
            else
            {
               ncpoints = 0;
            }
            /* clower > cupper indicates empty interval */
            _braid_GridElt(grid, clower)   = ilower;
            _braid_GridElt(grid, cupper)   = 0;
            _braid_GridElt(grid, cfactor)  = gupper+1;
            _braid_GridElt(grid, ncpoints) = ncpoints;
         }

         /* Stop coarsening */
         break;
      }
      
      if(level == 0)
      {   
         /* Allocate space for storage of residual norm at each C-point */
         _braid_CoreElt(core, tnorm_a)  = _braid_CTAlloc(braid_Real, ncpoints);
      }
   }
   nlevels = level+1;
   _braid_CoreElt(core, nlevels) = nlevels;

   /* Allocate ua, va, and fa here */
   for (level = 0; level < nlevels; level++)
   {
      grid = grids[level];
      ilower = _braid_GridElt(grid, ilower);
      iupper = _braid_GridElt(grid, iupper);
      if (level > 0)
      {
         va = _braid_CTAlloc(braid_Vector, iupper-ilower+2);
         fa = _braid_CTAlloc(braid_Vector, iupper-ilower+2);
         _braid_GridElt(grid, va_alloc) = va;
         _braid_GridElt(grid, fa_alloc) = fa;
         _braid_GridElt(grid, va)       = va+1;  /* shift */
         _braid_GridElt(grid, fa)       = fa+1;  /* shift */
      }

      // If on level that only stores C-points and not using the shell vector feature
      if ( ((_braid_CoreElt(core, storage) < 0) ||
            (level < _braid_CoreElt(core, storage))) &&
           (_braid_CoreElt(core, useshell)!=1) )
      {
         nupoints = _braid_GridElt(grid, ncpoints);   /* only C-points */
      }
      else
      {
         nupoints = iupper-ilower+1;                  /* all points */
      }
      ua = _braid_CTAlloc(braid_Vector, nupoints+1);
      _braid_GridElt(grid, nupoints)  = nupoints;
      _braid_GridElt(grid, ua_alloc)  = ua;
      _braid_GridElt(grid, ua)        = ua+1;  /* shift */
   }

   /* Communicate ta[-1] and ta[iupper-ilower+1] information */
   for (level = 0; level < nlevels; level++)
   {
      grid = grids[level];
      ilower = _braid_GridElt(grid, ilower);
      iupper = _braid_GridElt(grid, iupper);
      ta     = _braid_GridElt(grid, ta);

      if (ilower <= iupper)
      {
         _braid_GetProc(core, level, ilower-1, &left_proc);
         _braid_GetProc(core, level, iupper+1, &right_proc);
         
         /* Post receive to set ta[-1] on each processor*/
         if (left_proc > -1)
         {
            MPI_Irecv(&ta[-1], sizeof(braid_Real), MPI_BYTE,
                      left_proc, 1, comm, &request1);
         }
         else
         {
            /* Place a repeat value to indicate the start of the time-line for this level */
            ta[-1] = ta[0]; 
         }
         /* Post receive to set ta[iupper-ilower+1] on each processor */
         if ( _braid_CoreElt(core, scoarsen) != NULL )
         {
            if (right_proc > -1)
            {
               MPI_Irecv(&ta[iupper-ilower+1], sizeof(braid_Real), MPI_BYTE,
                         right_proc, 1, comm, &request2);
            }
            else
            {
               /* Place a repeat value to indicate the end the time-line for this level */
               ta[iupper-ilower+1] = ta[iupper-ilower];
            }
         }

         /* Post send that sets ta[-1] on each processor */
         if (right_proc > -1)
         {
            MPI_Send(&ta[iupper-ilower], sizeof(braid_Real), MPI_BYTE,
                     right_proc, 1, comm);
         }
         /* Post send that sets ta[iupper-ilower+1] on each processor */
         if ( (left_proc > -1) && ( _braid_CoreElt(core, scoarsen) != NULL ) )
         {
            MPI_Send(&ta[0], sizeof(braid_Real), MPI_BYTE, left_proc, 1, comm);
         }

         /* Finish receive */
         if (left_proc > -1)
         {
            MPI_Wait(&request1, &status);
         }
         if ( (right_proc > -1) && ( _braid_CoreElt(core, scoarsen) != NULL ) )
         {
            MPI_Wait(&request2, &status);
         }
      }
   }

   return _braid_error_flag;
}

/*----------------------------------------------------------------------------
 * Print the residual norm at ever C-point for debugging purposes 
 *----------------------------------------------------------------------------*/

braid_Int
_braid_PrintSpatialNorms(braid_Core    core,
                         braid_Real   *rnorms,     /* This processor's local residual norms at C-points */
                         braid_Int     n)          /* Length of the rnorms array */
{
   MPI_Comm       comm       = _braid_CoreElt(core, comm);
   MPI_Comm       comm_world = _braid_CoreElt(core, comm_world);
   _braid_Grid  **grids      = _braid_CoreElt(core, grids);
   braid_Int      cfactor    = _braid_GridElt(grids[0], cfactor);
   braid_Int      gupper     = _braid_CoreElt(core, gupper);

   braid_Int      g_ncpoints = ceil( ((braid_Real) gupper) / ((braid_Real) cfactor ));
   
   braid_Int     *recvcounts = NULL;
   braid_Real    *recvbuf;
   braid_Int     *displs;
   braid_Int      i, p, myid_t, myid_world, my_root_global_rank;

   MPI_Comm_size(comm, &p);
   MPI_Comm_rank(comm_world, &myid_world);
   MPI_Comm_rank(comm, &myid_t);

   /* We need to know all the processor's belonging to the temporal
    * communicator of global rank 0.  It is only these processors that are
    * involved with printing output. */
   my_root_global_rank = myid_world;
   MPI_Bcast(&my_root_global_rank, 1, braid_MPI_INT, 0, comm);

   if(my_root_global_rank == 0)
   {
      if(myid_t == 0)
      {
         recvbuf = _braid_CTAlloc(braid_Real, g_ncpoints);
         recvcounts = _braid_CTAlloc(braid_Int, p);
         displs = _braid_CTAlloc(braid_Int, p);
      }

      /* Rank 0 gather's every processor's number of C-points, which forms the
       * displacements (displs) for the Gatherv call below */ 
      MPI_Gather(&n, 1, braid_MPI_INT, recvcounts, 1, braid_MPI_INT, 0, comm);

      if(myid_t == 0)
      {
         displs[0] = 0;
         for(i = 1; i < p; i++)
         {
            displs[i] = displs[i-1] + recvcounts[i-1];
         }
      }

      /* Gather over comm */
      MPI_Gatherv(rnorms, n, braid_MPI_REAL, recvbuf, recvcounts, displs,
                  braid_MPI_REAL, 0, comm);

      if(myid_t == 0)
      {
         for(i = 0; i <= g_ncpoints; i++){
            _braid_printf("  Braid:  time step: %6d, rnorm: %1.2e\n", i*cfactor, recvbuf[i]);
         }
      }

      if(myid_t == 0)
      {
         _braid_TFree(recvbuf);
         _braid_TFree(recvcounts);
         _braid_TFree(displs);
      }
   }

   return _braid_error_flag;
}

/*----------------------------------------------------------------------------
 * Copy the initialized C-points on the fine grid, to all coarse levels.
 * Allows first down cycle to be skipped, in FMG fashion.
 *----------------------------------------------------------------------------*/

braid_Int
_braid_CopyFineToCoarse(braid_Core  core)
{
   braid_App      app     = _braid_CoreElt(core, app);
   _braid_Grid  **grids   = _braid_CoreElt(core, grids);
   braid_Int      nlevels = _braid_CoreElt(core, nlevels);
   
   braid_Int      f_index, index, iu, is_stored, level, f_cfactor;
   braid_Int      ilower, iupper;
   braid_Vector   u, *va;

   for(level = 1; level < nlevels; level++)
   {

      f_cfactor = _braid_GridElt(grids[level-1], cfactor);
      iupper    = _braid_GridElt(grids[level], iupper);
      ilower    = _braid_GridElt(grids[level], ilower);
      va        = _braid_GridElt(grids[level], va);

      /* Loop over all points belonging to this processor, and if a C-point,
       * then carry out spatial coarsening and copy to ua and va */
      for (index=ilower; index<=iupper; index++)
      {
         _braid_MapCoarseToFine(index, f_cfactor, f_index);
         _braid_UGetVector(core, level-1, f_index, &u);
         _braid_Coarsen(core, level, f_index, index, u, &va[index-ilower]);
         
         _braid_CoreFcn(core, free)(app, u);
         _braid_CoreFcn(core, clone)(app, va[index-ilower], &u);
         _braid_USetVectorRef(core, level, index, u);
         _braid_UGetIndex(core, level, index, &iu, &is_stored);
         if (is_stored == -2) /* Case where F-points are not stored, and we are not using shell vectors */
         {
            _braid_CoreFcn(core, free)(app, u);
         }
         else if (is_stored == -1) /* This is a shell vector */
         {
            // We free the data in u, keeping the shell
            _braid_CoreFcn(core, sfree)(app, u);
         }
 
      }
   }

   return _braid_error_flag;
}

/*----------------------------------------------------------------------------
 * Set the residual norm for iteration iter.  If iter < 0, set the rnorm for the
 * last iteration minus |iter|-1.  Also set the initial residual norm.
 *----------------------------------------------------------------------------*/

braid_Int
_braid_SetRNorm(braid_Core  core,
                braid_Int   iter,
                braid_Real  rnorm)
{
   braid_Real  *rnorms   = _braid_CoreElt(core, rnorms);
   braid_Int    max_iter = _braid_CoreElt(core, max_iter);
   braid_Int    skip     = _braid_CoreElt(core, skip);
   braid_Int    k;

   k = iter;
   if (iter < 0)
   {
      k = _braid_CoreElt(core, niter) + 1 + iter;
   }

   if ((k > -1) && (k <= max_iter)) 
   {
      rnorms[k] = rnorm;

      /* Set initial residual norm if not already set */
      if ((k == 0) || ((k==1) && (skip == 1)))
      {
         if ( _braid_CoreElt(core, rnorm0) == braid_INVALID_RNORM )
         {
            _braid_CoreElt(core, rnorm0) = rnorm;
         }
      }
   }

   return _braid_error_flag;
}

/*----------------------------------------------------------------------------
 * Get the residual norm for iteration iter.  If iter < 0, get the rnorm for the
 * last iteration minus |iter|-1.
 *----------------------------------------------------------------------------*/

braid_Int
_braid_GetRNorm(braid_Core  core,
                braid_Int   iter,
                braid_Real *rnorm_ptr)
{
   braid_Real  *rnorms   = _braid_CoreElt(core, rnorms);
   braid_Int    max_iter = _braid_CoreElt(core, max_iter);
   braid_Int    k;

   /* Initialize to invalid value */
   *rnorm_ptr = braid_INVALID_RNORM;

   k = iter;
   if (iter < 0)
   {
      k = _braid_CoreElt(core, niter) + 1 + iter;
   }

   if ((k > -1) && (k <= max_iter)) 
   {
      *rnorm_ptr = rnorms[k];
   }

   return _braid_error_flag;
}

/*----------------------------------------------------------------------------
 * Same as SetRNorm, but sets full residual norm
 *----------------------------------------------------------------------------*/

braid_Int
_braid_SetFullRNorm(braid_Core  core,
                    braid_Int   iter,
                    braid_Real  rnorm)
{
   braid_Real  *rnorms   = _braid_CoreElt(core, full_rnorms);
   braid_Int    max_iter = _braid_CoreElt(core, max_iter);
   braid_Int    skip     = _braid_CoreElt(core, skip);
   braid_Int    k;

   if (rnorms == NULL)
   {
      return _braid_error_flag;
   }

   k = iter;
   if (iter < 0)
   {
      k = _braid_CoreElt(core, niter) + 1 + iter;
   }

   if ((k > -1) && (k <= max_iter)) 
   {
      rnorms[k] = rnorm;

      /* Set initial residual norm if not already set */
      if ((k == 0) || ((k==1) && (skip == 1)))
      {
         if ( _braid_CoreElt(core, full_rnorm0) == braid_INVALID_RNORM )
         {
            _braid_CoreElt(core, full_rnorm0) = rnorm;
         }
      }
   }

   return _braid_error_flag;
}

/*----------------------------------------------------------------------------
 * Same as GetRNorm, but gets full residual norm
 *----------------------------------------------------------------------------*/

braid_Int
_braid_GetFullRNorm(braid_Core  core,
                    braid_Int   iter,
                    braid_Real *rnorm_ptr)
{
   braid_Real  *rnorms   = _braid_CoreElt(core, full_rnorms);
   braid_Int    max_iter = _braid_CoreElt(core, max_iter);
   braid_Int    k;

   /* Initialize to invalid value */
   *rnorm_ptr = braid_INVALID_RNORM;

   if (rnorms == NULL)
   {
      return _braid_error_flag;
   }

   k = iter;
   if (iter < 0)
   {
      k = _braid_CoreElt(core, niter) + 1 + iter;
   }

   if ((k > -1) && (k <= max_iter)) 
   {
      *rnorm_ptr = rnorms[k];
   }

   return _braid_error_flag;
}

/*----------------------------------------------------------------------------
 * Process the error with code ierr raised at the given line and source file
 *----------------------------------------------------------------------------*/

void
_braid_ErrorHandler(const char *filename,
                    braid_Int   line,
                    braid_Int   ierr,
                    const char *msg)
{
   _braid_error_flag |= ierr;

#ifdef braid_PRINT_ERRORS
   if (msg)
   {
      _braid_printf("braid error in file \"%s\", line %d, error code = %d - %s\n",
                    filename, line, ierr, msg);
   }
   else
   {
      _braid_printf("braid error in file \"%s\", line %d, error code = %d\n",
                    filename, line, ierr);
   }
#endif
}
<|MERGE_RESOLUTION|>--- conflicted
+++ resolved
@@ -905,12 +905,7 @@
    braid_Int        ii;
 
    ii = index-ilower;
-<<<<<<< HEAD
-   _braid_StepStatusInit(ta[ii-1], ta[ii], tol, iter, level, nrefine, gupper,
-                         calling_function, status);
-=======
    _braid_StepStatusInit(ta[ii-1], ta[ii], index-1, tol, iter, level, nrefine, gupper, status);
->>>>>>> afe974fc
 
    /* If ustop is set to NULL, use a default approach for setting it */
    if (ustop == NULL)
@@ -970,11 +965,7 @@
    braid_Int        ii;
 
    ii = index-ilower;
-<<<<<<< HEAD
-   _braid_StepStatusInit(ta[ii-1], ta[ii], tol, iter, level, nrefine, gupper, -1, status);
-=======
    _braid_StepStatusInit(ta[ii-1], ta[ii], index-1, tol, iter, level, nrefine, gupper, status);
->>>>>>> afe974fc
    if ( _braid_CoreElt(core, residual) == NULL )
    {
       /* By default: r = ustop - \Phi(ustart)*/
@@ -1418,11 +1409,7 @@
 
          /* Update local processor norm. */
          ii = fi-ilower;
-<<<<<<< HEAD
-         _braid_StepStatusInit(ta[ii-1], ta[ii], tol, iter, level, nrefine, gupper, -1, status);
-=======
          _braid_StepStatusInit(ta[ii-1], ta[ii], fi-1, tol, iter, level, nrefine, gupper, status);
->>>>>>> afe974fc
          _braid_CoreFcn(core, full_rnorm_res)(app, u, r, status);
          _braid_CoreFcn(core, spatialnorm)(app, r, &rnorm_temp); 
          if(tnorm == 1)       /* one-norm */ 
@@ -1455,11 +1442,7 @@
       {
          /* Update local processor norm. */
          ii = ci-ilower;
-<<<<<<< HEAD
-         _braid_StepStatusInit(ta[ii-1], ta[ii], tol, iter, level, nrefine, gupper, -1, status);
-=======
          _braid_StepStatusInit(ta[ii-1], ta[ii], ci-1, tol, iter, level, nrefine, gupper, status);
->>>>>>> afe974fc
          _braid_UGetVector(core, level, ci, &r);
          _braid_CoreFcn(core, full_rnorm_res)(app, r, u, status);
          _braid_CoreFcn(core, spatialnorm)(app, u, &rnorm_temp);
@@ -1750,7 +1733,6 @@
          _braid_GetRNorm(core, -1, &rnm);
          for (fi = flo; fi <= fhi; fi++)
          {
-<<<<<<< HEAD
             if (time_relax_on)
                relaxcalls++;
             _braid_Step(core, level, fi, braid_ASCaller_FRestrict, NULL, r);
@@ -1764,11 +1746,6 @@
                                        0, 0, braid_ASCaller_FRestrict, astatus);
                _braid_AccessVector(core, astatus, r);
             }
-=======
-            _braid_AccessStatusInit(ta[fi-f_ilower], fi, rnm, iter, level, nrefine, gupper,
-                                    0, 0, braid_ASCaller_FRestrict, astatus);
-            _braid_AccessVector(core, astatus, r);
->>>>>>> afe974fc
          }
       }
       if (time_relax_on)
