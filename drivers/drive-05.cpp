// Copyright (c) 2013, Lawrence Livermore National Security, LLC.
// Produced at the Lawrence Livermore National Laboratory. Written by
// Jacob Schroder, Rob Falgout, Tzanio Kolev, Ulrike Yang, Veselin
// Dobrev, et al. LLNL-CODE-660355. All rights reserved.
//
// This file is part of XBraid. Email xbraid-support@llnl.gov for support.
//
// This program is free software; you can redistribute it and/or modify it under
// the terms of the GNU General Public License (as published by the Free Software
// Foundation) version 2.1 dated February 1999.
//
// This program is distributed in the hope that it will be useful, but WITHOUT ANY
// WARRANTY; without even the IMPLIED WARRANTY OF MERCHANTABILITY or FITNESS FOR A
// PARTICULAR PURPOSE. See the terms and conditions of the GNU General Public
// License for more details.
//
// You should have received a copy of the GNU Lesser General Public License along
// with this program; if not, write to the Free Software Foundation, Inc., 59
// Temple Place, Suite 330, Boston, MA 02111-1307 USA
//

#include "braid_mfem.hpp"
#include "mfem_arnoldi.hpp"
#include <fstream>
#include <iostream>

using namespace std;

// Choice for the problem setup. The fluid velocity, initial condition and
// inflow boundary condition are chosen based on this parameter.
int problem;

// Velocity coefficient
void velocity_function(const Vector &x, Vector &v);

// Initial condition
double u0_function(Vector &x);

// Inflow boundary condition
double inflow_function(Vector &x);


/** A time-dependent operator for the right-hand side of the ODE. The DG weak
    form of du/dt = v.grad(u) is M du/dt = K u + b, where M and K are the mass
    and advection matrices, and b describes the flow on the boundary. This can
    be written as a general ODE, du/dt = M^{-1} (K u + b), and this class is
    used to evaluate the right-hand side. */
class FE_Evolution : public TimeDependentOperator
{
private:
   HypreParMatrix &M, &K;
   const Vector &b;
   HypreSmoother M_prec;
   CGSolver M_solver;

   mutable Vector z;

public:
   FE_Evolution(HypreParMatrix &_M, HypreParMatrix &_K, const Vector &_b);

   virtual void Mult(const Vector &x, Vector &y) const;

   virtual ~FE_Evolution() { }
};


struct DGAdvectionOptions : public BraidOptions
{
   int    problem;
   double diffusion;
   int    order;
   int    ode_solver_type;
   bool   lump_mass;
   double dt; // derived from t_start, t_final, and num_time_steps
   bool   krylov_coarse;
   int    krylov_size;

   const char *vishost;
   int         visport;

   int vis_time_steps;
   int vis_braid_steps;
   bool vis_screenshots;

   DGAdvectionOptions(int argc, char *argv[]);
};


class DGAdvectionApp : public MFEMBraidApp
{
protected:
   DGAdvectionOptions &options;

   DG_FECollection fe_coll;

   VectorFunctionCoefficient velocity;
   FunctionCoefficient inflow;
   FunctionCoefficient u0;
   ConstantCoefficient diff;

   // Data for all discretization levels
   Array<HypreParMatrix *> M; // mass matrices
   Array<HypreParMatrix *> K; // advection matrices
   Array<HypreParVector *> B; // r.h.s. vectors

   // Allocate data structures for the given number of spatial levels. Used by
   // InitMultilevelApp.
   virtual void AllocLevels(int num_levels);

   // Construct the ParFiniteElmentSpace for the given mesh. Used by
   // InitMultilevelApp.
   virtual ParFiniteElementSpace *ConstructFESpace(ParMesh *pmesh);

   // Assuming mesh[l] and fe_space[l] are set, initialize, ode[l], solver[l],
   // and max_dt[l]. Used by InitMultilevelApp.
   virtual void InitLevel(int l);

public:
   DGAdvectionApp(DGAdvectionOptions &opts, MPI_Comm comm_t_, ParMesh *pmesh);
   
   SpaceTimeMeshInfo MeshInfo;

   // braid_Vector == BraidVector*
<<<<<<< HEAD
   virtual int Phi(braid_Vector    u_,
                   BraidPhiStatus &pstatus);
=======
   virtual int Step(braid_Vector    u_,
                    braid_Vector    u_stop_,
                    braid_Vector    fstop_,
                    BraidStepStatus &pstatus);
>>>>>>> 02ae680b

   virtual ~DGAdvectionApp();
};


int main(int argc, char *argv[])
{
   MPI_Init(&argc, &argv);

   MPI_Comm comm = MPI_COMM_WORLD;
   int myid;
   MPI_Comm_rank(comm, &myid);

   int precision = 8;
   cout.precision(precision);

   // Parse command line options
   DGAdvectionOptions opts(argc, argv);
   // Check for errors
   if (!opts.Good())
   {
      if (myid == 0)
      {
         opts.PrintUsage(cout);
      }
      MPI_Finalize();
      return 1;
   }
   // Print the used options
   if (myid == 0)
   {
      opts.PrintOptions(cout);
   }

   // Load the mesh and refine it in each processor (serial refinement)
   Mesh *mesh = opts.LoadMeshAndSerialRefine();
   if (!mesh)
   {
      if (myid == 0)
      {
         cerr << "\nError loading mesh file: " << opts.mesh_file
              << '\n' << endl;
      }
      MPI_Finalize();
      return 2;
   }

   // If the mesh is NURBS, convert it to curved mesh
   if (mesh->NURBSext)
   {
      int dim = mesh->Dimension();
      int mesh_order = std::max(opts.order, 1);
      FiniteElementCollection *mfec = new H1_FECollection(mesh_order, dim);
      FiniteElementSpace *mfes = new FiniteElementSpace(mesh, mfec, dim);
      mesh->SetNodalFESpace(mfes);
      mesh->GetNodes()->MakeOwner(mfec);
   }

   // Split comm (MPI_COMM_WORLD) into spatial and temporal communicators
   MPI_Comm comm_x, comm_t;
   BraidUtil util;
   util.SplitCommworld(&comm, opts.num_procs_x, &comm_x, &comm_t);

   // Partition the mesh accross the spatial communicator
   ParMesh *pmesh = new ParMesh(comm_x, *mesh);
   delete mesh;

   // Create and initialize a DGAdvectionApp (including parallel refinement)
   DGAdvectionApp app(opts, comm_t, pmesh);

   // Run a Braid simulation
   BraidCore core(comm, &app);
   opts.SetBraidCoreOptions(core);

   core.Drive();
   app.MeshInfo.Print(comm);
   
   MPI_Finalize();
   return 0;
}


// Implementation of class FE_Evolution
FE_Evolution::FE_Evolution(HypreParMatrix &_M, HypreParMatrix &_K,
                           const Vector &_b)
   : TimeDependentOperator(_M.Height()),
     M(_M), K(_K), b(_b), M_solver(M.GetComm()), z(_M.Height())
{
   M_prec.SetType(HypreSmoother::Jacobi);
   M_solver.SetPreconditioner(M_prec);
   M_solver.SetOperator(M);

   M_solver.iterative_mode = false;
   M_solver.SetRelTol(1e-9);
   M_solver.SetAbsTol(0.0);
   M_solver.SetMaxIter(100);
   M_solver.SetPrintLevel(0);
}

void FE_Evolution::Mult(const Vector &x, Vector &y) const
{
   // y = M^{-1} (K x + b)
   K.Mult(x, z);
   z += b;
   M_solver.Mult(z, y);
}


DGAdvectionOptions::DGAdvectionOptions(int argc, char *argv[])
   : BraidOptions(argc, argv)
{
   // set defaults for inherited options
   t_start        = 0.0;
   t_final        = 10.0;
   num_time_steps = 1000;
   num_procs_x    = 1;

   // set defaults for the (optional) mesh/refinement inherited options
   mesh_file       = "../../mfem/data/periodic-hexagon.mesh";
   ser_ref_levels  = 2;
   par_ref_levels  = 0;
   AddMeshOptions();

   // set defaults for the DGAdvection-specific options
   problem         = 0;
   diffusion       = 0.0;
   order           = 3;
   ode_solver_type = 4;
   lump_mass       = false;
<<<<<<< HEAD
=======
   krylov_coarse   = false;
   krylov_size     = 4;
>>>>>>> 02ae680b
   vishost         = "localhost";
   visport         = 19916;
   vis_time_steps  = 0;
   vis_braid_steps = 0;
   vis_screenshots = false;

   AddOption(&problem, "-p", "--problem",
             "Problem setup to use. See options in velocity_function().");
   AddOption(&diffusion, "-diff", "--diffusion", "Diffusion coefficient.");
   AddOption(&order, "-o", "--order",
             "Order (degree) of the finite elements.");
   AddOption(&ode_solver_type, "-s", "--ode-solver",
             "ODE solver: 1 - Forward Euler, 2 - RK2 SSP, 3 - RK3 SSP,"
             " 4 - RK4, 6 - RK6.");
   AddOption(&lump_mass, "-lump", "--lump-mass-matrix", "-dont-lump",
             "--dont-lump-mass-matrix", "Enable/disable lumping of the mass"
             " matrix.");
<<<<<<< HEAD
=======
   AddOption(&krylov_coarse, "-kc", "--krylov-coarse", "-dont-kc",
             "--dont-krylov-coarse", "Enable/disable use of Arnoldi-based coarse-grid"
             " time-stepping.");
   AddOption(&krylov_size, "-ks", "--krylov-size", "Set size of the Krylov space for the"
                           " Arnoldi-based coarse-grid time-stepping.");
>>>>>>> 02ae680b
   AddOption(&vishost, "-vh", "--visualization-host",
             "Set the GLVis host.");
   AddOption(&visport, "-vp", "--visualization-port",
             "Set the GLVis port.");
   AddOption(&vis_time_steps, "-vts", "--visualize-time-steps",
             "Visualize every n-th time step (0:final only).");
   AddOption(&vis_braid_steps, "-vbs", "--visualize-braid-steps",
             "Visualize every n-th Braid step (0:final only).");
   AddOption(&vis_screenshots, "-vss", "--vis-screenshots",
             "-no-vss", "--vis-no-screenshots", "Enable/disable the saving of"
             " screenshots of the visualized data.");

   Parse();

   dt = (t_final - t_start) / num_time_steps;
}


DGAdvectionApp::DGAdvectionApp(
      DGAdvectionOptions &opts, MPI_Comm comm_t_, ParMesh *pmesh)

   : MFEMBraidApp(comm_t_, opts.t_start, opts.t_final, opts.num_time_steps),
     options(opts),
     fe_coll(opts.order, pmesh->Dimension()),
     velocity(pmesh->Dimension(), velocity_function),
     inflow(inflow_function),
     u0(u0_function),
     diff(-opts.diffusion), // diffusion goes in the r.h.s. with a minus
     MeshInfo(opts.max_levels)
{
   problem = opts.problem;

   InitMultilevelApp(pmesh, opts.par_ref_levels, opts.spatial_coarsen);

   // Set the initial condition
   x[0]->ProjectCoefficient(u0);
   HypreParVector *U = x[0]->GetTrueDofs();
   SetInitialCondition(U);

   SetVisHostAndPort(opts.vishost, opts.visport);
   SetVisSampling(opts.vis_time_steps, opts.vis_braid_steps);
   SetVisScreenshots(opts.vis_screenshots);
}

DGAdvectionApp::~DGAdvectionApp()
{
   for (int l = 0; l < GetNumSpaceLevels(); l++)
   {
      delete B[l];
      delete K[l];
      delete M[l];
   }
}


<<<<<<< HEAD
int DGAdvectionApp::Phi(braid_Vector    u_,
                        BraidPhiStatus &pstatus)
{
   // This contains one small change over the default Phi, we store the Space-Time mesh info
=======
int DGAdvectionApp::Step(braid_Vector    u_,
                         braid_Vector    ustop_,
                         braid_Vector    fstop_,
                         BraidStepStatus &pstatus)
{
   // This contains one small change over the default Step, we store the Space-Time mesh info
>>>>>>> 02ae680b
   
   // Store Space-Time Mesh Info
   BraidVector *u = (BraidVector*) u_;
   int level = u->level;
   double tstart, tstop, dt;
   int braid_level;
   
   pstatus.GetTstartTstop(&tstart, &tstop);
   pstatus.GetLevel(&braid_level);
   dt = tstop - tstart;

   MeshInfo.SetRow(braid_level, level, x[u->level]->ParFESpace()->GetParMesh(), dt);
   
<<<<<<< HEAD
   // Call the default Phi
   MFEMBraidApp::Phi(u_, pstatus);
   
=======
   if((braid_level == 0) || (options.krylov_coarse == false) )
   {
       // Call the default Step
       MFEMBraidApp::Step(u_,ustop_,fstop_, pstatus);
   }
   else
   {
       double norm_u_sq = InnerProduct(u, u);
       
       if(norm_u_sq > 0.0)
       {
           // Generate Krylov Space
           Arnoldi arn(options.krylov_size, mesh[0]->GetComm());
           arn.SetOperator(*ode[0]);
           arn.GenKrylovSpace(*u);
           Vector ubar;
           arn.ApplyVT(*u, ubar);
           
           // Setup the ODE solver
           ODESolver *ode_solver = NULL;
           switch (options.ode_solver_type)
           {
              case 1: ode_solver = new ForwardEulerSolver; break;
              case 2: ode_solver = new RK2Solver(1.0); break;
              case 3: ode_solver = new RK3SSPSolver; break;
              case 4: ode_solver = new RK4Solver; break;
              case 6: ode_solver = new RK6Solver; break;
           
              default: ode_solver = new RK4Solver; break;
           }
           ode_solver->Init(arn.GetH());
           
           // Do time-stepping
           int m;
           if( options.cfactor0 == -1)
           {
               m = pow(options.cfactor, braid_level);
           }
           else
           {
               m = options.cfactor0*pow(options.cfactor, braid_level-1);
           }
           
           double dt_fine = dt / ( (double) m);
           for(int k = 0; k < m; k++)
           {
               // Step() advances tstart by dt_fine
               ode_solver->Step(ubar, tstart, dt_fine);
           }
           
           // Convert ubar back to full space
           arn.ApplyV(ubar, *u);
           
           delete ode_solver;
       }

       // no refinement
       pstatus.SetRFactor(1);
       
   }

>>>>>>> 02ae680b
   return 0;
}

// Allocate data structures for the given number of spatial levels. Used by
// InitMultilevelApp.
void DGAdvectionApp::AllocLevels(int num_levels)
{
   M.SetSize(num_levels, NULL);
   K.SetSize(num_levels, NULL);
   B.SetSize(num_levels, NULL);
}

// Construct the ParFiniteElmentSpace for the given mesh. Used by
// InitMultilevelApp.
ParFiniteElementSpace *DGAdvectionApp::ConstructFESpace(ParMesh *pmesh)
{
   return new ParFiniteElementSpace(pmesh, &fe_coll);
}

// Assuming mesh[l] and fe_space[l] are set, initialize, ode[l], solver[l],
// and max_dt[l]. Used by InitMultilevelApp.
void DGAdvectionApp::InitLevel(int l)
{
   // Create the components needed for the time-dependent operator, ode[l]:
   // the mass matrix, M; the advection (+diffusion) matrix, K; and the inflow
   // b.c. vector, B.
   ParBilinearForm *m = new ParBilinearForm(fe_space[l]);
   if (!options.lump_mass)
      m->AddDomainIntegrator(new MassIntegrator);
   else
      m->AddDomainIntegrator(new LumpedIntegrator(new MassIntegrator));
   ParBilinearForm *k = new ParBilinearForm(fe_space[l]);
   k->AddDomainIntegrator(new ConvectionIntegrator(velocity, -1.0));
   k->AddInteriorFaceIntegrator(
      new TransposeIntegrator(new DGTraceIntegrator(velocity, 1.0, -0.5)));
   k->AddBdrFaceIntegrator(
      new TransposeIntegrator(new DGTraceIntegrator(velocity, 1.0, -0.5)));
   if (options.diffusion > 0.0)
   {
      double sigma, kappa;
      if (1)
      {
         // IP method
         sigma = -1.0;
         kappa = (options.order+1)*(options.order+1);
      }
      else
      {
         // NIPG method
         sigma = 1.0;
         kappa = 1.0;
      }
      k->AddDomainIntegrator(new DiffusionIntegrator(diff));
      k->AddInteriorFaceIntegrator(
         new DGDiffusionIntegrator(diff, sigma, kappa));
   }

   ParLinearForm *b = new ParLinearForm(fe_space[l]);
   b->AddBdrFaceIntegrator(
      new BoundaryFlowIntegrator(inflow, velocity, -1.0, -0.5));

   m->Assemble();
   m->Finalize();
   int skip_zeros = 0;
   k->Assemble(skip_zeros);
   k->Finalize(skip_zeros);
   b->Assemble();

   M[l] = m->ParallelAssemble();
   K[l] = k->ParallelAssemble();
   B[l] = b->ParallelAssemble();

   delete b;
   delete k;
   delete m;

   // Create the time-dependent operator, ode[l]
   ode[l] = new FE_Evolution(*M[l], *K[l], *B[l]);

   // Setup the ODE solver, solver[l]
   ODESolver *ode_solver = NULL;
   switch (options.ode_solver_type)
   {
      case 1: ode_solver = new ForwardEulerSolver; break;
      case 2: ode_solver = new RK2Solver(1.0); break;
      case 3: ode_solver = new RK3SSPSolver; break;
      case 4: ode_solver = new RK4Solver; break;
      case 6: ode_solver = new RK6Solver; break;

      default: ode_solver = new RK4Solver; break;
   }
   solver[l] = ode_solver;

   // Associate the ODE operator, ode[l], with the ODE solver, solver[l]
   solver[l]->Init(*ode[l]);

   // Set max_dt[l] = 1.01*dt[0]*(2^l)
   max_dt[l] = 1.01 * options.dt * (1 << l);
}


// Velocity coefficient
void velocity_function(const Vector &x, Vector &v)
{
   int dim = x.Size();

   switch (problem)
   {
      case 0:
      {
         // Translations in 1D, 2D, and 3D
         switch (dim)
         {
            case 1: v(0) = 1.0; break;
            case 2: v(0) = sqrt(2./3.); v(1) = sqrt(1./3.); break;
            case 3: v(0) = sqrt(3./6.); v(1) = sqrt(2./6.); v(2) = sqrt(1./6.);
               break;
         }
         break;
      }
      case 1:
      case 2:
      {
         // Clockwise rotation in 2D around the origin
         const double w = M_PI/2;
         switch (dim)
         {
            case 1: v(0) = 1.0; break;
            case 2: v(0) = w*x(1); v(1) = -w*x(0); break;
            case 3: v(0) = w*x(1); v(1) = -w*x(0); v(2) = 0.0; break;
         }
         break;
      }
      case 3:
      {
         // Clockwise twisting rotation in 2D around the origin
         const double w = M_PI/2;
         double d = max((x(0)+1.)*(1.-x(0)),0.) * max((x(1)+1.)*(1.-x(1)),0.);
         d = d*d;
         switch (dim)
         {
            case 1: v(0) = 1.0; break;
            case 2: v(0) = d*w*x(1); v(1) = -d*w*x(0); break;
            case 3: v(0) = d*w*x(1); v(1) = -d*w*x(0); v(2) = 0.0; break;
         }
         break;
      }
   }
}

// Initial condition
double u0_function(Vector &x)
{
   int dim = x.Size();

   switch (problem)
   {
      case 0:
      case 1:
      {
         switch (dim)
         {
            case 1:
               return exp(-40.*pow(x(0)-0.5,2));
            case 2:
            case 3:
            {
               double rx = 0.45, ry = 0.25, cx = 0., cy = -0.2, w = 10.;
               if (dim == 3)
               {
                  const double s = (1. + 0.25*cos(2*M_PI*x(2)));
                  rx *= s;
                  ry *= s;
               }
               return ( erfc(w*(x(0)-cx-rx))*erfc(-w*(x(0)-cx+rx)) *
                        erfc(w*(x(1)-cy-ry))*erfc(-w*(x(1)-cy+ry)) )/16;
            }
         }
      }
      case 2:
      {
         const double r = sqrt(8.);
         double x_ = x(0), y_ = x(1), rho, phi;
         rho = hypot(x_, y_) / r;
         phi = atan2(y_, x_);
         return pow(sin(M_PI*rho),2)*sin(3*phi);
      }
      case 3:
      {
         const double f = M_PI;
         return sin(f*x(0))*sin(f*x(1));
      }
   }
   return 0.0;
}

// Inflow boundary condition (zero for the problems considered in this example)
double inflow_function(Vector &x)
{
   switch (problem)
   {
      case 0:
      case 1:
      case 2:
      case 3: return 0.0;
   }
   return 0.0;
}<|MERGE_RESOLUTION|>--- conflicted
+++ resolved
@@ -121,15 +121,10 @@
    SpaceTimeMeshInfo MeshInfo;
 
    // braid_Vector == BraidVector*
-<<<<<<< HEAD
-   virtual int Phi(braid_Vector    u_,
-                   BraidPhiStatus &pstatus);
-=======
    virtual int Step(braid_Vector    u_,
                     braid_Vector    u_stop_,
                     braid_Vector    fstop_,
                     BraidStepStatus &pstatus);
->>>>>>> 02ae680b
 
    virtual ~DGAdvectionApp();
 };
@@ -259,11 +254,8 @@
    order           = 3;
    ode_solver_type = 4;
    lump_mass       = false;
-<<<<<<< HEAD
-=======
    krylov_coarse   = false;
    krylov_size     = 4;
->>>>>>> 02ae680b
    vishost         = "localhost";
    visport         = 19916;
    vis_time_steps  = 0;
@@ -281,14 +273,11 @@
    AddOption(&lump_mass, "-lump", "--lump-mass-matrix", "-dont-lump",
              "--dont-lump-mass-matrix", "Enable/disable lumping of the mass"
              " matrix.");
-<<<<<<< HEAD
-=======
    AddOption(&krylov_coarse, "-kc", "--krylov-coarse", "-dont-kc",
              "--dont-krylov-coarse", "Enable/disable use of Arnoldi-based coarse-grid"
              " time-stepping.");
    AddOption(&krylov_size, "-ks", "--krylov-size", "Set size of the Krylov space for the"
                            " Arnoldi-based coarse-grid time-stepping.");
->>>>>>> 02ae680b
    AddOption(&vishost, "-vh", "--visualization-host",
              "Set the GLVis host.");
    AddOption(&visport, "-vp", "--visualization-port",
@@ -344,19 +333,12 @@
 }
 
 
-<<<<<<< HEAD
-int DGAdvectionApp::Phi(braid_Vector    u_,
-                        BraidPhiStatus &pstatus)
-{
-   // This contains one small change over the default Phi, we store the Space-Time mesh info
-=======
 int DGAdvectionApp::Step(braid_Vector    u_,
                          braid_Vector    ustop_,
                          braid_Vector    fstop_,
                          BraidStepStatus &pstatus)
 {
    // This contains one small change over the default Step, we store the Space-Time mesh info
->>>>>>> 02ae680b
    
    // Store Space-Time Mesh Info
    BraidVector *u = (BraidVector*) u_;
@@ -370,11 +352,6 @@
 
    MeshInfo.SetRow(braid_level, level, x[u->level]->ParFESpace()->GetParMesh(), dt);
    
-<<<<<<< HEAD
-   // Call the default Phi
-   MFEMBraidApp::Phi(u_, pstatus);
-   
-=======
    if((braid_level == 0) || (options.krylov_coarse == false) )
    {
        // Call the default Step
@@ -436,7 +413,6 @@
        
    }
 
->>>>>>> 02ae680b
    return 0;
 }
 
